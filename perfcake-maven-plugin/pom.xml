--- conflicted
+++ resolved
@@ -3,11 +3,7 @@
    <parent>
       <groupId>org.perfcake</groupId>
       <artifactId>perfcake-parent</artifactId>
-<<<<<<< HEAD
-      <version>7.3</version>
-=======
       <version>7.4</version>
->>>>>>> 4d87107c
    </parent>
    <artifactId>perfcake-maven-plugin</artifactId>
    <packaging>maven-plugin</packaging>
@@ -23,11 +19,7 @@
       <url>https://github.com/PerfCake/PerfCake</url>
       <connection>scm:git:git://github.com/PerfCake/PerfCake.git</connection>
       <developerConnection>scm:git:git@github.com:PerfCake/PerfCake.git</developerConnection>
-<<<<<<< HEAD
-      <tag>v7.3</tag>
-=======
       <tag>v7.4</tag>
->>>>>>> 4d87107c
    </scm>
    <licenses>
       <license>
