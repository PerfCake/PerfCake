--- conflicted
+++ resolved
@@ -22,11 +22,7 @@
    </licenses>
    <properties>
       <project.build.sourceEncoding>UTF-8</project.build.sourceEncoding>
-<<<<<<< HEAD
-      <perfcake.version>7.3</perfcake.version>
-=======
       <perfcake.version>7.4</perfcake.version>
->>>>>>> 4d87107c
       <java.level>1.8</java.level>
    </properties>
    <dependencyManagement>
