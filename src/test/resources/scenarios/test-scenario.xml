<?xml version="1.0" encoding="utf-8"?>
<scenario xmlns="urn:perfcake:scenario:0.3">
   <properties>
      <property name="quickstartName" value="testQS"/>
      <property name="filteredProperty" value="${test.filtered.property:default1}"/>
      <property name="defaultProperty" value="${test.missing.property:default-property-value}"/>
   </properties>
<<<<<<< HEAD
   <generator class="LongtermMessageGenerator" threads="10">
      <run type="time" value="30"/>
      <property name="threadQueueSize" value="5000"/>
      <property name="warmUpEnabled" value="true"/>
      <property name="minimalWarmUpCount" value="12345"/>
=======
   <generator class="DefaultMessageGenerator" threads="10">
      <run type="time" value="30"/>
      <property name="threadQueueSize" value="5000"/>
>>>>>>> 52d270fb
   </generator>
   <sender class="HTTPSender">
      <property name="target" value="http://${server.host}:${server.port}/HTTPGateway/http/PerformanceTest/HTTPGateway"/>
   </sender>
   <reporting>
<<<<<<< HEAD
      <reporter class="DummyReporter">
         <property name="labelType" value="Time"/>
=======
      <reporter class="WarmUpReporter">
         <property name="minimalWarmUpCount" value="12345"/>
         <property name="relativeThreshold" value="1"/>
      </reporter>
      <reporter class="DummyReporter">
>>>>>>> 52d270fb
         <destination class="DummyDestination">
            <property name="property" value="dummy_p_value"/>
            <period type="percentage" value="50"/>
            <property name="property2" value="dummy_p2_value"/>
            <period type="iteration" value="100"/>
            <period type="time" value="2000"/>
<<<<<<< HEAD
         </destination>
         <destination class="ConsoleDestination" enabled="false">
            <period type="iteration" value="100"/>
         </destination>
      </reporter>
      <reporter class="MemoryUsageReporter" enabled="false">
         <destination class="ConsoleDestination">
            <period type="iteration" value="100"/>
=======
>>>>>>> 52d270fb
         </destination>
      </reporter>
   </reporting>
   <messages>
      <message uri="message1.xml" multiplicity="10">
         <property name="m_property1" value="m_p_value1"/>
         <property name="m_property2" value="m_p_value2"/>
         <header name="m_header1" value="m_h_value1"/>
         <property name="m_property3" value="m_p_value3"/>
         <header name="m_header2" value="m_h_value2"/>
         <header name="m_header3" value="m_h_value3"/>
         <validatorRef id="stupidValidator"/>
         <validatorRef id="smileValidator"/>
      </message>
      <message uri="message2.txt">
         <validatorRef id="fishValidator"/>
      </message>
   </messages>
   <validation>
      <validator id="fishValidator" class="TextMessageValidator"><![CDATA[.*fish.*]]></validator>
      <validator id="stupidValidator" class="TextMessageValidator"><![CDATA[.*[Ss]tupid.*]]></validator>
      <validator id="smileValidator" class="TextMessageValidator"><![CDATA[.*:\).*]]></validator>
   </validation>
</scenario><|MERGE_RESOLUTION|>--- conflicted
+++ resolved
@@ -5,39 +5,25 @@
       <property name="filteredProperty" value="${test.filtered.property:default1}"/>
       <property name="defaultProperty" value="${test.missing.property:default-property-value}"/>
    </properties>
-<<<<<<< HEAD
-   <generator class="LongtermMessageGenerator" threads="10">
-      <run type="time" value="30"/>
-      <property name="threadQueueSize" value="5000"/>
-      <property name="warmUpEnabled" value="true"/>
-      <property name="minimalWarmUpCount" value="12345"/>
-=======
    <generator class="DefaultMessageGenerator" threads="10">
       <run type="time" value="30"/>
       <property name="threadQueueSize" value="5000"/>
->>>>>>> 52d270fb
    </generator>
    <sender class="HTTPSender">
       <property name="target" value="http://${server.host}:${server.port}/HTTPGateway/http/PerformanceTest/HTTPGateway"/>
    </sender>
    <reporting>
-<<<<<<< HEAD
-      <reporter class="DummyReporter">
-         <property name="labelType" value="Time"/>
-=======
       <reporter class="WarmUpReporter">
          <property name="minimalWarmUpCount" value="12345"/>
          <property name="relativeThreshold" value="1"/>
       </reporter>
       <reporter class="DummyReporter">
->>>>>>> 52d270fb
          <destination class="DummyDestination">
             <property name="property" value="dummy_p_value"/>
             <period type="percentage" value="50"/>
             <property name="property2" value="dummy_p2_value"/>
             <period type="iteration" value="100"/>
             <period type="time" value="2000"/>
-<<<<<<< HEAD
          </destination>
          <destination class="ConsoleDestination" enabled="false">
             <period type="iteration" value="100"/>
@@ -46,8 +32,6 @@
       <reporter class="MemoryUsageReporter" enabled="false">
          <destination class="ConsoleDestination">
             <period type="iteration" value="100"/>
-=======
->>>>>>> 52d270fb
          </destination>
       </reporter>
    </reporting>
