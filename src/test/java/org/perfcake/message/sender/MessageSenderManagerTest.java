--- conflicted
+++ resolved
@@ -1,14 +1,4 @@
 /*
-<<<<<<< HEAD
- * Copyright 2010-2013 the original author or authors.
- *
- * Licensed under the Apache License, Version 2.0 (the "License");
- * you may not use this file except in compliance with the License.
- * You may obtain a copy of the License at
- *
- * http://www.apache.org/licenses/LICENSE-2.0
- *
-=======
  * -----------------------------------------------------------------------\
  * PerfCake
  *  
@@ -20,7 +10,6 @@
  * 
  *      http://www.apache.org/licenses/LICENSE-2.0
  * 
->>>>>>> fe12eecb
  * Unless required by applicable law or agreed to in writing, software
  * distributed under the License is distributed on an "AS IS" BASIS,
  * WITHOUT WARRANTIES OR CONDITIONS OF ANY KIND, either express or implied.
@@ -49,7 +38,7 @@
 import org.testng.annotations.Test;
 
 /**
- *
+ * 
  * @author Pavel Macík <pavel.macik@gmail.com>
  */
 public class MessageSenderManagerTest {
