--- conflicted
+++ resolved
@@ -8,7 +8,7 @@
  * you may not use this file except in compliance with the License.
  * You may obtain a copy of the License at
  * 
- *      http://www.apache.org/licenses/LICENSE-2.0
+ * http://www.apache.org/licenses/LICENSE-2.0
  * 
  * Unless required by applicable law or agreed to in writing, software
  * distributed under the License is distributed on an "AS IS" BASIS,
@@ -72,11 +72,7 @@
    @Test
    public void parseScenarioPropertiesTest() {
       try {
-<<<<<<< HEAD
-         final Properties scenarioProperties = scenarioParser.parseScenarioProperties();
-=======
-         Properties scenarioProperties = scenarioFactory.parseScenarioProperties();
->>>>>>> d87bf5da
+         final Properties scenarioProperties = scenarioFactory.parseScenarioProperties();
          Assert.assertEquals(scenarioProperties.get("quickstartName"), "testQS", "quickstartName property");
          Assert.assertEquals(scenarioProperties.get("filteredProperty"), FILTERED_PROPERTY_VALUE, "filteredProperty property");
          Assert.assertEquals(scenarioProperties.get("defaultProperty"), DEFAULT_PROPERTY_VALUE, "defaultProperty property");
@@ -89,11 +85,7 @@
    @Test
    public void parseSenderTest() {
       try {
-<<<<<<< HEAD
-         final MessageSenderManager senderManager = scenarioParser.parseSender(THREADS);
-=======
-         MessageSenderManager senderManager = scenarioFactory.parseSender(THREADS);
->>>>>>> d87bf5da
+         final MessageSenderManager senderManager = scenarioFactory.parseSender(THREADS);
          Assert.assertEquals(senderManager.getSenderClass(), SENDER_CLASS, "senderClass");
          Assert.assertEquals(senderManager.getSenderPoolSize(), THREADS, "senderPoolSize");
          // TODO: add assertions on a sender
@@ -106,26 +98,12 @@
    @Test
    public void parseGeneratorTest() {
       try {
-<<<<<<< HEAD
-         AbstractMessageGenerator generator = scenarioParser.parseGenerator();
+         AbstractMessageGenerator generator = scenarioFactory.parseGenerator();
          Assert.assertTrue(generator instanceof DefaultMessageGenerator, "The generator is not an instance of " + DefaultMessageGenerator.class.getName());
          DefaultMessageGenerator dmg = (DefaultMessageGenerator) generator;
          dmg.setRunInfo(new RunInfo(new Period(PeriodType.TIME, 30L)));
          Assert.assertEquals(dmg.getThreads(), THREADS, "threads");
          Assert.assertEquals(dmg.getThreadQueueSize(), 5000);
-=======
-         AbstractMessageGenerator generator = scenarioFactory.parseGenerator();
-         Assert.assertTrue(generator instanceof LongtermMessageGenerator, "The generator is not an instance of " + LongtermMessageGenerator.class.getName());
-         LongtermMessageGenerator lmg = (LongtermMessageGenerator) generator;
-         lmg.setRunInfo(new RunInfo(new Period(PeriodType.TIME, 30L)));
-         Assert.assertEquals(lmg.getMonitoringPeriod(), 1000, "monitoringPeriod"); // default value
-         Assert.assertEquals(lmg.getThreadQueueSize(), 5000, "threadQueueSize");
-         Assert.assertEquals(lmg.getDuration(), 30, "duration");
-         Assert.assertEquals(lmg.isWarmUpEnabled(), true, "warmUpEnabled");
-         Assert.assertEquals(lmg.getThreads(), THREADS, "threads");
-         Assert.assertEquals(lmg.getMinimalWarmUpCount(), MIN_WARMUP_COUNT, "minimalWarmUpCount");
-         Assert.assertEquals(lmg.getMinimalWarmUpDuration(), 15000, "minimalWarmUpDuration"); // default value
->>>>>>> d87bf5da
       } catch (PerfCakeException e) {
          e.printStackTrace();
          Assert.fail(e.getMessage());
@@ -136,12 +114,8 @@
    public void parseMessagesTest() {
       try {
          // Message store
-<<<<<<< HEAD
-         ValidatorManager validatorManager = scenarioParser.parseValidation();
-         final List<MessageTemplate> messageStore = scenarioParser.parseMessages(validatorManager);
-=======
-         List<MessageTemplate> messageStore = scenarioFactory.parseMessages();
->>>>>>> d87bf5da
+         ValidatorManager validatorManager = scenarioFactory.parseValidation();
+         List<MessageTemplate> messageStore = scenarioFactory.parseMessages(validatorManager);
          Assert.assertEquals(messageStore.size(), 2);
 
          // Message 1
@@ -189,12 +163,8 @@
          Assert.assertFalse(validatorsList2.get(0).isValid(new Message("Go for mushroom picking! There are no Fish.")));
 
          // Messages section is optional
-<<<<<<< HEAD
-         validatorManager = noMessagesScenarioParser.parseValidation();
-         final List<MessageTemplate> emptyMessageStore = noMessagesScenarioParser.parseMessages(validatorManager);
-=======
-         List<MessageTemplate> emptyMessageStore = noMessagesScenarioFactory.parseMessages();
->>>>>>> d87bf5da
+         validatorManager = noMessagesScenarioFactory.parseValidation();
+         final List<MessageTemplate> emptyMessageStore = noMessagesScenarioFactory.parseMessages(validatorManager);
          Assert.assertTrue(emptyMessageStore.isEmpty(), "empty message store with no messages in scenario");
 
       } catch (final PerfCakeException e) {
@@ -206,11 +176,7 @@
    @Test
    public void parseReportingTest() {
       try {
-<<<<<<< HEAD
-         final ReportManager reportManager = scenarioParser.parseReporting();
-=======
-         ReportManager reportManager = scenarioFactory.parseReporting();
->>>>>>> d87bf5da
+         final ReportManager reportManager = scenarioFactory.parseReporting();
          Assert.assertNotNull(reportManager);
          Assert.assertEquals(reportManager.getReporters().size(), 2, "reportManager's number of reporters");
          final String DUMMY_REPORTER_KEY = "dummy";
@@ -274,13 +240,8 @@
          // TODO: add assertions on validation
 
          // validation is optional
-<<<<<<< HEAD
-         noValidationScenarioParser.parseValidation();
-      } catch (final PerfCakeException e) {
-=======
          noValidationScenarioFactory.parseValidation();
-      } catch (PerfCakeException e) {
->>>>>>> d87bf5da
+      } catch (final PerfCakeException e) {
          e.printStackTrace();
          Assert.fail(e.getMessage());
       }
