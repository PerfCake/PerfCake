--- conflicted
+++ resolved
@@ -43,68 +43,10 @@
    private MessageSenderManager messageSenderManager;
    private ReportManager reportManager;
    private List<MessageTemplate> messageStore;
-<<<<<<< HEAD
-   private RunInfo runInfo;
    private ValidatorManager validatorManager;
-=======
->>>>>>> d87bf5da
 
    public static final String VERSION = "0.3";
 
-<<<<<<< HEAD
-   private URL scenarioUrl;
-
-   /**
-    * Create the scenario object. Parse scenario location with replacing system
-    * properties placeholders, treating it first as a scenario name under the
-    * default location and the a complete URL.
-    * 
-    * @param scenario
-    *           scenario name or location URL
-    * @throws PerfCakeException
-    */
-   public Scenario(final String scenario) throws PerfCakeException {
-      if (scenario == null) {
-         throw new PerfCakeException("Scenario property is not set. Please use -Dscenario=<scenario name> to specify a scenario.");
-      }
-
-      try {
-         scenarioUrl = Utils.locationToUrl(scenario, PerfCakeConst.SCENARIOS_DIR_PROPERTY, Utils.determineDefaultLocation("scenarios"), ".xml");
-      } catch (final MalformedURLException e) {
-         throw new PerfCakeException("Cannot parse scenario configuration location: ", e);
-      }
-
-      log.info("Scenario configuration: " + scenarioUrl.toString());
-   }
-
-   /**
-    * Parse the scenario configuration
-    * 
-    * @throws PerfCakeException
-    *            in case of any error during parsing
-    */
-   public void parse() throws PerfCakeException {
-      if (log.isTraceEnabled()) {
-         log.trace("Parsing scenario " + scenarioUrl.toString());
-      }
-
-      final ScenarioParser parser = new ScenarioParser(scenarioUrl);
-      generator = parser.parseGenerator();
-      runInfo = parser.parseRunInfo();
-      generator.setRunInfo(runInfo);
-      messageSenderManager = parser.parseSender(generator.getThreads());
-      reportManager = parser.parseReporting();
-      reportManager.setRunInfo(runInfo);
-      validatorManager = parser.parseValidation();
-      messageStore = parser.parseMessages(validatorManager);
-   }
-
-=======
-   public Scenario() {
-   }
-   
-   
->>>>>>> d87bf5da
    /**
     * Initialize the scenario execution
     * 
