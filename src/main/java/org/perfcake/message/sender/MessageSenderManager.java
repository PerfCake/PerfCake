/*
<<<<<<< HEAD
 * Copyright 2010-2013 the original author or authors.
 *
 * Licensed under the Apache License, Version 2.0 (the "License");
 * you may not use this file except in compliance with the License.
 * You may obtain a copy of the License at
 *
 * http://www.apache.org/licenses/LICENSE-2.0
 *
=======
 * -----------------------------------------------------------------------\
 * PerfCake
 *  
 * Copyright (C) 2010 - 2013 the original author or authors.
 *  
 * Licensed under the Apache License, Version 2.0 (the "License");
 * you may not use this file except in compliance with the License.
 * You may obtain a copy of the License at
 * 
 *      http://www.apache.org/licenses/LICENSE-2.0
 * 
>>>>>>> fe12eecb
 * Unless required by applicable law or agreed to in writing, software
 * distributed under the License is distributed on an "AS IS" BASIS,
 * WITHOUT WARRANTIES OR CONDITIONS OF ANY KIND, either express or implied.
 * See the License for the specific language governing permissions and
 * limitations under the License.
 * -----------------------------------------------------------------------/
 */
package org.perfcake.message.sender;

import java.util.Iterator;
import java.util.Map;
import java.util.Properties;
import java.util.Queue;
import java.util.Set;
import java.util.concurrent.ConcurrentHashMap;
import java.util.concurrent.LinkedBlockingQueue;

import org.perfcake.PerfCakeException;
import org.perfcake.reporting.ReportManager;
import org.perfcake.util.ObjectFactory;
import org.perfcake.validation.MessageValidator;

/**
 *
 * @author Pavel Macík <pavel.macik@gmail.com>
 */
public class MessageSenderManager {

   private static final Object syncLock = new Object();
   private int senderPoolSize = 100;
   private String senderClass;
<<<<<<< HEAD
   private Map<MessageSender, Boolean> messageSendersMap;
   private Properties messageSenderProperties;
=======
   private final Map<MessageSender, Boolean> messageSendersMap;
   private final Properties messageSenderProperties;
>>>>>>> fe12eecb
   private Queue<MessageSender> availableSenders;
   protected ReportManager reportManager;
   protected MessageValidator messageValidator;

   public MessageSenderManager() {
      super();
      messageSenderProperties = new Properties();
      availableSenders = new LinkedBlockingQueue<MessageSender>(senderPoolSize);
      messageSendersMap = new ConcurrentHashMap<MessageSender, Boolean>();
   }

   public void setMessageValidator(final MessageValidator messageValidator) {
      this.messageValidator = messageValidator;
   }

   public void setReportManager(final ReportManager reportManager) {
      this.reportManager = reportManager;
   }

<<<<<<< HEAD
   public void setMessageSenderProperty(String property, String value) {
      messageSenderProperties.put(property, value);
   }

   public void setMessageSenderProperty(Object property, Object value) {
      messageSenderProperties.put((String) property, (String) value);
=======
   public void setMessageSenderProperty(final String property, final String value) {
      messageSenderProperties.put(property, value);
   }

   public void setMessageSenderProperty(final Object property, final Object value) {
      messageSenderProperties.put(property, value);
>>>>>>> fe12eecb
   }

   public void init() throws Exception {
      for (int i = 0; i < senderPoolSize; i++) {
         MessageSender sender = (MessageSender) ObjectFactory.summonInstance(senderClass, messageSenderProperties);
<<<<<<< HEAD
         sender.setReportManager(reportManager);
         sender.setMessageValidator(messageValidator);
         sender.init();
         messageSendersMap.put(sender, false);
         availableSenders.add(sender);
=======
         addSenderInstance(sender);
>>>>>>> fe12eecb
      }
   }

   /**
    * adds {@link MessageSender} into available senders and initializes it
    * 
    * @param sender
    * @throws Exception
    *            if initialization of sender fails
    */
   public void addSenderInstance(MessageSender sender) throws Exception {
      sender.init();
      messageSendersMap.put(sender, false);
      availableSenders.add(sender);
   }

   public synchronized MessageSender acquireSender() throws Exception {
      if (availableSenders.size() > 0) {
         final MessageSender messageSender = availableSenders.poll();
         messageSendersMap.put(messageSender, true);
         return messageSender;
      } else {
         throw new PerfCakeException("MessageSender pool is empty.");
      }
   }

   public void releaseSender(final MessageSender messageSender) {
      synchronized (syncLock) {
         if (messageSendersMap.get(messageSender)) {
            availableSenders.add(messageSender);
            messageSendersMap.put(messageSender, false);
         }
      }
   }

   public void releaseAllSenders() {
      synchronized (syncLock) {
         final Set<MessageSender> senderSet = messageSendersMap.keySet();
         for (final MessageSender sender : senderSet) {
            releaseSender(sender);
         }
      }
   }

   public int availableSenderCount() {
      return availableSenders.size();
   }

   public void close() throws PerfCakeException {
<<<<<<< HEAD
      Iterator<MessageSender> iterator = messageSendersMap.keySet().iterator();
=======
      final Iterator<MessageSender> iterator = messageSendersMap.keySet().iterator();
>>>>>>> fe12eecb
      while (iterator.hasNext()) {
         iterator.next().close();
      }
   }

   public int getSenderPoolSize() {
      return senderPoolSize;
   }

<<<<<<< HEAD
   public void setSenderPoolSize(int senderPoolSize) {
=======
   public void setSenderPoolSize(final int senderPoolSize) {
>>>>>>> fe12eecb
      this.senderPoolSize = senderPoolSize;
      availableSenders = new LinkedBlockingQueue<MessageSender>(senderPoolSize);
   }

   public String getSenderClass() {
      return senderClass;
   }

<<<<<<< HEAD
   public void setSenderClass(String senderClass) {
=======
   public void setSenderClass(final String senderClass) {
>>>>>>> fe12eecb
      this.senderClass = senderClass;
   }

   public Map<MessageSender, Boolean> getMessageSendersMap() {
      return messageSendersMap;
   }
}<|MERGE_RESOLUTION|>--- conflicted
+++ resolved
@@ -1,14 +1,4 @@
 /*
-<<<<<<< HEAD
- * Copyright 2010-2013 the original author or authors.
- *
- * Licensed under the Apache License, Version 2.0 (the "License");
- * you may not use this file except in compliance with the License.
- * You may obtain a copy of the License at
- *
- * http://www.apache.org/licenses/LICENSE-2.0
- *
-=======
  * -----------------------------------------------------------------------\
  * PerfCake
  *  
@@ -20,7 +10,6 @@
  * 
  *      http://www.apache.org/licenses/LICENSE-2.0
  * 
->>>>>>> fe12eecb
  * Unless required by applicable law or agreed to in writing, software
  * distributed under the License is distributed on an "AS IS" BASIS,
  * WITHOUT WARRANTIES OR CONDITIONS OF ANY KIND, either express or implied.
@@ -44,7 +33,7 @@
 import org.perfcake.validation.MessageValidator;
 
 /**
- *
+ * 
  * @author Pavel Macík <pavel.macik@gmail.com>
  */
 public class MessageSenderManager {
@@ -52,13 +41,8 @@
    private static final Object syncLock = new Object();
    private int senderPoolSize = 100;
    private String senderClass;
-<<<<<<< HEAD
-   private Map<MessageSender, Boolean> messageSendersMap;
-   private Properties messageSenderProperties;
-=======
    private final Map<MessageSender, Boolean> messageSendersMap;
    private final Properties messageSenderProperties;
->>>>>>> fe12eecb
    private Queue<MessageSender> availableSenders;
    protected ReportManager reportManager;
    protected MessageValidator messageValidator;
@@ -78,35 +62,18 @@
       this.reportManager = reportManager;
    }
 
-<<<<<<< HEAD
-   public void setMessageSenderProperty(String property, String value) {
-      messageSenderProperties.put(property, value);
-   }
-
-   public void setMessageSenderProperty(Object property, Object value) {
-      messageSenderProperties.put((String) property, (String) value);
-=======
    public void setMessageSenderProperty(final String property, final String value) {
       messageSenderProperties.put(property, value);
    }
 
    public void setMessageSenderProperty(final Object property, final Object value) {
       messageSenderProperties.put(property, value);
->>>>>>> fe12eecb
    }
 
    public void init() throws Exception {
       for (int i = 0; i < senderPoolSize; i++) {
          MessageSender sender = (MessageSender) ObjectFactory.summonInstance(senderClass, messageSenderProperties);
-<<<<<<< HEAD
-         sender.setReportManager(reportManager);
-         sender.setMessageValidator(messageValidator);
-         sender.init();
-         messageSendersMap.put(sender, false);
-         availableSenders.add(sender);
-=======
          addSenderInstance(sender);
->>>>>>> fe12eecb
       }
    }
 
@@ -156,11 +123,7 @@
    }
 
    public void close() throws PerfCakeException {
-<<<<<<< HEAD
-      Iterator<MessageSender> iterator = messageSendersMap.keySet().iterator();
-=======
       final Iterator<MessageSender> iterator = messageSendersMap.keySet().iterator();
->>>>>>> fe12eecb
       while (iterator.hasNext()) {
          iterator.next().close();
       }
@@ -170,11 +133,7 @@
       return senderPoolSize;
    }
 
-<<<<<<< HEAD
-   public void setSenderPoolSize(int senderPoolSize) {
-=======
    public void setSenderPoolSize(final int senderPoolSize) {
->>>>>>> fe12eecb
       this.senderPoolSize = senderPoolSize;
       availableSenders = new LinkedBlockingQueue<MessageSender>(senderPoolSize);
    }
@@ -183,11 +142,7 @@
       return senderClass;
    }
 
-<<<<<<< HEAD
-   public void setSenderClass(String senderClass) {
-=======
    public void setSenderClass(final String senderClass) {
->>>>>>> fe12eecb
       this.senderClass = senderClass;
    }
 
