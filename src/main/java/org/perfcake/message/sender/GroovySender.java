--- conflicted
+++ resolved
@@ -65,11 +65,7 @@
     * @param groovyExecutable
     *           The groovyExecutable to set.
     */
-<<<<<<< HEAD
-   public void setGroovyExecutable(String groovyExecutable) {
-=======
    public void setGroovyExecutable(final String groovyExecutable) {
->>>>>>> fe12eecb
       this.groovyExecutable = groovyExecutable;
    }
 
