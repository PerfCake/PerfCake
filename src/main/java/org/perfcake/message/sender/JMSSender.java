/*
 * -----------------------------------------------------------------------\
 * PerfCake
 *  
 * Copyright (C) 2010 - 2013 the original author or authors.
 *  
 * Licensed under the Apache License, Version 2.0 (the "License");
 * you may not use this file except in compliance with the License.
 * You may obtain a copy of the License at
 * 
 *      http://www.apache.org/licenses/LICENSE-2.0
 * 
 * Unless required by applicable law or agreed to in writing, software
 * distributed under the License is distributed on an "AS IS" BASIS,
 * WITHOUT WARRANTIES OR CONDITIONS OF ANY KIND, either express or implied.
 * See the License for the specific language governing permissions and
 * limitations under the License.
 * -----------------------------------------------------------------------/
 */
package org.perfcake.message.sender;

import java.io.Serializable;
import java.util.Map;
import java.util.Properties;
import java.util.Set;

import javax.jms.BytesMessage;
import javax.jms.DeliveryMode;
import javax.jms.Destination;
import javax.jms.JMSException;
import javax.jms.Message;
import javax.jms.Queue;
import javax.jms.QueueConnection;
import javax.jms.QueueConnectionFactory;
import javax.jms.QueueSender;
import javax.jms.QueueSession;
import javax.jms.Session;
import javax.naming.Context;
import javax.naming.InitialContext;

import org.apache.log4j.Logger;
import org.perfcake.PerfCakeException;
import org.perfcake.reporting.MeasurementUnit;

/**
 * The sender that is able to send messages via JMS.
 * 
 * @author Martin Večeřa <marvenec@gmail.com>
 * @author Jiří Sedláček <jiri@sedlackovi.cz>
 * @author Pavel Macík <pavel.macik@gmail.com>
 * @author Marek Baluch <baluch.git@gmail.com>
 * 
 */
public abstract class JMSSender extends AbstractSender {

   /**
<<<<<<< HEAD
=======
    * JMS message type.
    */
   public static enum MessageType {
	   OBJECT, STRING, BYTEARRAY
   }
	
   /**
>>>>>>> fe12eecb
    * The logger's logger.
    */
   private static final Logger log = Logger.getLogger(JMSSender.class);

   /**
    * JMS initial context.
    */
   protected InitialContext ctx = null;

   /**
    * JMS queue connection factory.
    */
   protected QueueConnectionFactory qcf = null;

   /**
    * JMS connection.
    */
   protected QueueConnection connection;

   /**
    * JMS session
    */
   protected QueueSession session;

   /**
    * JMS queue where the messages are send.
    */
   protected Queue queue;

   /**
    * JMS queue sender.
    */
   protected QueueSender sender;

   /**
    * JMS username.
    */
   protected String username = null;

   /**
    * JMS password.
    */
   protected String password = null;

   /**
    * JMS replyTo address.
    */
   protected String replyTo = "";
<<<<<<< HEAD

   /**
    * JMS replyTo destination.
    */
   protected Destination replyToDestination = null;

   /**
=======

   /**
    * JMS replyTo destination.
    */
   protected Destination replyToDestination = null;

   /**
>>>>>>> fe12eecb
    * Indicates whether the JMS transport is transacted or not.
    */
   protected boolean transacted = false;

   /**
    * Indicates whether the JMS message is persisted during transport or not.
    */
   protected boolean persistent = true;

   /**
    * Indicates whether the JMS message is auto-acknowledged by the reciever (true) or by client (false).
    */
   protected boolean autoAck = true;

   /**
<<<<<<< HEAD
    * Specifies that the payload should be send as an {@link javax.jms.ObjectMessage} (true)
    * or {@link javax.jms.TextMessage} (false).
    */
   protected boolean sendAsObject = false;
=======
    * Specifies that the payload should be send as one of {@link JMSSender.MessageType}. Default value
    * is set to MessageType.STRING.
    */
   protected MessageType messageType = MessageType.STRING;
>>>>>>> fe12eecb

   /**
    * JMS connection factory property.
    */
   protected String connectionFactory = "ConnectionFactory";

   /**
    * JNDI context factory property.
    */
   protected String jndiContextFactory = null;

   /**
    * JNDI URL property.
    */
   protected String jndiUrl = null;

   /**
    * JNDI username property.
    */
   protected String jndiSecurityPrincipal = null;

   /**
    * JNDI password.
    */
   protected String jndiSecurityCredentials = null;

   /**
    * JMS message to send.
    */
   protected Message mess = null;

   /**
    * Creates a new instance of JMSSender.
    */
   public JMSSender() {
      super();
   }

   /*
    * (non-Javadoc)
    * 
    * @see org.perfcake.message.sender.AbstractSender#init()
    */
   @Override
   public void init() throws Exception {
      if (log.isDebugEnabled()) {
         log.debug("Initializing...");
      }
      try {
         Properties ctxProps = new Properties();
         if (jndiUrl != null) {
            ctxProps.setProperty(Context.PROVIDER_URL, jndiUrl);
         }
         if (jndiContextFactory != null) {
            ctxProps.setProperty(Context.INITIAL_CONTEXT_FACTORY, jndiContextFactory);
         }
         if (jndiSecurityPrincipal != null) {
            ctxProps.setProperty(Context.SECURITY_PRINCIPAL, jndiSecurityPrincipal);
         }
         if (jndiSecurityCredentials != null) {
            ctxProps.setProperty(Context.SECURITY_CREDENTIALS, jndiSecurityCredentials);
         }

         if (ctxProps.isEmpty()) {
            ctx = new InitialContext();
         } else {
            ctx = new InitialContext(ctxProps);
         }

         Object tmp = ctx.lookup(connectionFactory);
         qcf = (QueueConnectionFactory) tmp;
         if (checkCredentials()) {
            connection = qcf.createQueueConnection(username, password);
         } else {
            connection = qcf.createQueueConnection();
         }
         queue = (Queue) ctx.lookup(target);
         if (replyTo != null && !"".equals(replyTo)) {
            replyToDestination = (Destination) ctx.lookup(replyTo);
         }
         if (autoAck) {
            session = connection.createQueueSession(transacted, Session.AUTO_ACKNOWLEDGE);
         } else {
            session = connection.createQueueSession(transacted, Session.CLIENT_ACKNOWLEDGE);
         }
         connection.start();
         sender = session.createSender(queue);
         sender.setDeliveryMode(persistent ? DeliveryMode.PERSISTENT : DeliveryMode.NON_PERSISTENT);
      } catch (Exception e) {
         throw new PerfCakeException(e);
      }
   }

   /*
    * (non-Javadoc)
    * 
    * @see org.perfcake.message.sender.AbstractSender#close()
    */
   @Override
   public void close() throws PerfCakeException {
      if (log.isDebugEnabled()) {
         log.debug("Closing...");
      }
      try {
         try {
            if (sender != null) {
               sender.close();
            }
         } finally {
            // conn.stop();
            try {
               if (transacted) {
                  session.commit();
               }
            } finally {
               try {
                  if (session != null) {
                     session.close();
                  }
               } finally {
                  if (connection != null) {
                     connection.close();
                  }
               }
            }
         }

      } catch (JMSException e) {
         throw new PerfCakeException(e);
      }
   }

   /*
    * (non-Javadoc)
    * 
    * @see org.perfcake.message.sender.AbstractSender#preSend(org.perfcake.message.Message, java.util.Map)
    */
   @Override
<<<<<<< HEAD
   public void preSend(org.perfcake.message.Message message, Map<String, String> properties) throws Exception {
      if (!sendAsObject) {
         mess = session.createTextMessage((String) message.getPayload());
      } else {
         mess = session.createObjectMessage(message.getPayload());
=======
   public void preSend(final org.perfcake.message.Message message, final Map<String, String> properties) throws Exception {
      super.preSend(message, properties);
      switch (messageType) {
         case STRING:
            mess = session.createTextMessage((String) message.getPayload());
            break;
         case BYTEARRAY:
            BytesMessage bytesMessage = session.createBytesMessage();
            bytesMessage.writeUTF((String) message.getPayload());
            mess = bytesMessage;
            break;
         case OBJECT:
            mess = session.createObjectMessage(message.getPayload());
            break;
         default:
            throw new UnsupportedOperationException();
>>>>>>> fe12eecb
      }
      Set<String> propertyNameSet = message.getProperties().stringPropertyNames();
      for (String property : propertyNameSet) {
         mess.setStringProperty(property, message.getProperty(property));
      }
      // set additional properties
      if (properties != null) {
         propertyNameSet = properties.keySet();
         for (String property : propertyNameSet) {
            mess.setStringProperty(property, message.getProperty(property));
         }
      }
      if (replyToDestination != null) {
         mess.setJMSReplyTo(replyToDestination);
      }
   }

   /*
    * (non-Javadoc)
    * 
    * @see org.perfcake.message.sender.AbstractSender#doSend(org.perfcake.message.Message, java.util.Map)
    */
   @Override
   public Serializable doSend(final org.perfcake.message.Message message, final Map<String, String> properties, final MeasurementUnit mu) throws Exception {
      if (log.isDebugEnabled()) {
         log.debug("Sending a message: " + message.getPayload().toString());
      }
      try {
         sender.send(mess);
      } catch (JMSException e) {
         throw new PerfCakeException("JMS Message cannot be sent", e);
      }

      return null;
   }

   /**
    * Checks if JMS credentials ({@link #username} and {@link #password}) are set.
    * 
    * @return <code>true</code> if both JMS credentials ({@link #username} and {@link #password})
    *         are set and <code>false</code> if neither of them is set.
    * @throws PerfCakeException
    *            If one of the credentials is not set.
    */
   protected boolean checkCredentials() throws PerfCakeException {
      if (username == null && password == null) {
         return false;
      } else if ((username == null && password != null) || (username != null && password == null)) {
         throw new PerfCakeException("For Secured JMS message, both username and password must be set.");
      } else {
         return true;
      }
   }

<<<<<<< HEAD
   /*
    * (non-Javadoc)
    * 
    * @see org.perfcake.message.sender.AbstractSender#doSend(org.perfcake.message.Message)
    */
   @Override
   public Serializable doSend(org.perfcake.message.Message message) throws Exception {
      return null;
   }

   /*
    * (non-Javadoc)
    * 
    * @see org.perfcake.message.sender.AbstractSender#postSend(org.perfcake.message.Message)
    */
   @Override
   public void postSend(org.perfcake.message.Message message) throws Exception {
=======
   /**
    * Used to read the value of username.
    * 
    * @return The username.
    */
   public String getUsername() {
      return username;
   }

   /**
    * Sets the value of username.
    * 
    * @param username
    *           The username to set.
    */
   public void setUsername(final String username) {
      this.username = username;
   }

   /**
    * Used to read the value of password.
    * 
    * @return The password.
    */
   public String getPassword() {
      return password;
   }

   /**
    * Sets the value of password.
    * 
    * @param password
    *           The password to set.
    */
   public void setPassword(final String password) {
      this.password = password;
   }

   /**
    * Used to read the value of transacted.
    * 
    * @return The transacted.
    */
   public boolean isTransacted() {
      return transacted;
   }

   /**
    * Sets the value of transacted.
    * 
    * @param transacted
    *           The transacted to set.
    */
   public void setTransacted(final boolean transacted) {
      this.transacted = transacted;
   }

   /**
    * Used to read the value of persistent.
    * 
    * @return The persistent.
    */
   public boolean isPersistent() {
      return persistent;
   }

   /**
    * Sets the value of persistent.
    * 
    * @param persistent
    *           The persistent to set.
    */
   public void setPersistent(final boolean persistent) {
      this.persistent = persistent;
   }

   /**
    * Used to read the value of autoAck.
    * 
    * @return The autoAck.
    */
   public boolean isAutoAck() {
      return autoAck;
   }

   /**
    * Sets the value of autoAck.
    * 
    * @param autoAck
    *           The autoAck to set.
    */
   public void setAutoAck(final boolean autoAck) {
      this.autoAck = autoAck;
   }

   /**
    * Set the value of messageType.
    * 
    * @param messageType
    */
   public void setMessageType(MessageType messageType) {
	   this.messageType = messageType;
   }

   /**
    * Get the value of messageType.
    * 
    * @return
    */
   public MessageType getMessageType() {
	   return messageType;
   }

   /**
    * Used to read the value of connectionFactory.
    * 
    * @return The connectionFactory.
    */
   public String getConnectionFactory() {
      return connectionFactory;
   }

   /**
    * Sets the value of connectionFactory.
    * 
    * @param connectionFactory
    *           The connectionFactory to set.
    */
   public void setConnectionFactory(final String connectionFactory) {
      this.connectionFactory = connectionFactory;
   }

   /**
    * Used to read the value of jndiContextFactory.
    * 
    * @return The jndiContextFactory.
    */
   public String getJndiContextFactory() {
      return jndiContextFactory;
   }

   /**
    * Sets the value of jndiContextFactory.
    * 
    * @param jndiContextFactory
    *           The jndiContextFactory to set.
    */
   public void setJndiContextFactory(final String jndiContextFactory) {
      this.jndiContextFactory = jndiContextFactory;
   }

   /**
    * Used to read the value of jndiUrl.
    * 
    * @return The jndiUrl.
    */
   public String getJndiUrl() {
      return jndiUrl;
   }

   /**
    * Sets the value of jndiUrl.
    * 
    * @param jndiUrl
    *           The jndiUrl to set.
    */
   public void setJndiUrl(final String jndiUrl) {
      this.jndiUrl = jndiUrl;
   }

   /**
    * Used to read the value of jndiSecurityPrincipal.
    * 
    * @return The jndiSecurityPrincipal.
    */
   public String getJndiSecurityPrincipal() {
      return jndiSecurityPrincipal;
   }

   /**
    * Sets the value of jndiSecurityPrincipal.
    * 
    * @param jndiSecurityPrincipal
    *           The jndiSecurityPrincipal to set.
    */
   public void setJndiSecurityPrincipal(final String jndiSecurityPrincipal) {
      this.jndiSecurityPrincipal = jndiSecurityPrincipal;
   }

   /**
    * Used to read the value of jndiSecurityCredentials.
    * 
    * @return The jndiSecurityCredentials.
    */
   public String getJndiSecurityCredentials() {
      return jndiSecurityCredentials;
   }

   /**
    * Sets the value of jndiSecurityCredentials.
    * 
    * @param jndiSecurityCredentials
    *           The jndiSecurityCredentials to set.
    */
   public void setJndiSecurityCredentials(final String jndiSecurityCredentials) {
      this.jndiSecurityCredentials = jndiSecurityCredentials;
   }

   /**
    * Used to read the value of replyTo.
    * 
    * @return The replyTo.
    */
   public String getReplyTo() {
      return replyTo;
   }
>>>>>>> fe12eecb

   /**
    * Sets the value of replyTo.
    * 
    * @param replyTo
    *           The replyTo to set.
    */
   public void setReplyTo(final String replyTo) {
      this.replyTo = replyTo;
   }

   /**
    * Used to read the value of username.
    * 
    * @return The username.
    */
   public String getUsername() {
      return username;
   }

   /**
    * Sets the value of username.
    * 
    * @param username
    *           The username to set.
    */
   public void setUsername(String username) {
      this.username = username;
   }

   /**
    * Used to read the value of password.
    * 
    * @return The password.
    */
   public String getPassword() {
      return password;
   }

   /**
    * Sets the value of password.
    * 
    * @param password
    *           The password to set.
    */
   public void setPassword(String password) {
      this.password = password;
   }

   /**
    * Used to read the value of transacted.
    * 
    * @return The transacted.
    */
   public boolean isTransacted() {
      return transacted;
   }

   /**
    * Sets the value of transacted.
    * 
    * @param transacted
    *           The transacted to set.
    */
   public void setTransacted(boolean transacted) {
      this.transacted = transacted;
   }

   /**
    * Used to read the value of persistent.
    * 
    * @return The persistent.
    */
   public boolean isPersistent() {
      return persistent;
   }

   /**
    * Sets the value of persistent.
    * 
    * @param persistent
    *           The persistent to set.
    */
   public void setPersistent(boolean persistent) {
      this.persistent = persistent;
   }

   /**
    * Used to read the value of autoAck.
    * 
    * @return The autoAck.
    */
   public boolean isAutoAck() {
      return autoAck;
   }

   /**
    * Sets the value of autoAck.
    * 
    * @param autoAck
    *           The autoAck to set.
    */
   public void setAutoAck(boolean autoAck) {
      this.autoAck = autoAck;
   }

   /**
    * Used to read the value of sendAsObject.
    * 
    * @return The sendAsObject.
    */
   public boolean isSendAsObject() {
      return sendAsObject;
   }

   /**
    * Sets the value of sendAsObject.
    * 
    * @param sendAsObject
    *           The sendAsObject to set.
    */
   public void setSendAsObject(boolean sendAsObject) {
      this.sendAsObject = sendAsObject;
   }

   /**
    * Used to read the value of connectionFactory.
    * 
    * @return The connectionFactory.
    */
   public String getConnectionFactory() {
      return connectionFactory;
   }

   /**
    * Sets the value of connectionFactory.
    * 
    * @param connectionFactory
    *           The connectionFactory to set.
    */
   public void setConnectionFactory(String connectionFactory) {
      this.connectionFactory = connectionFactory;
   }

   /**
    * Used to read the value of jndiContextFactory.
    * 
    * @return The jndiContextFactory.
    */
   public String getJndiContextFactory() {
      return jndiContextFactory;
   }

   /**
    * Sets the value of jndiContextFactory.
    * 
    * @param jndiContextFactory
    *           The jndiContextFactory to set.
    */
   public void setJndiContextFactory(String jndiContextFactory) {
      this.jndiContextFactory = jndiContextFactory;
   }

   /**
    * Used to read the value of jndiUrl.
    * 
    * @return The jndiUrl.
    */
   public String getJndiUrl() {
      return jndiUrl;
   }

   /**
    * Sets the value of jndiUrl.
    * 
    * @param jndiUrl
    *           The jndiUrl to set.
    */
   public void setJndiUrl(String jndiUrl) {
      this.jndiUrl = jndiUrl;
   }

   /**
    * Used to read the value of jndiSecurityPrincipal.
    * 
    * @return The jndiSecurityPrincipal.
    */
   public String getJndiSecurityPrincipal() {
      return jndiSecurityPrincipal;
   }

   /**
    * Sets the value of jndiSecurityPrincipal.
    * 
    * @param jndiSecurityPrincipal
    *           The jndiSecurityPrincipal to set.
    */
   public void setJndiSecurityPrincipal(String jndiSecurityPrincipal) {
      this.jndiSecurityPrincipal = jndiSecurityPrincipal;
   }

   /**
    * Used to read the value of jndiSecurityCredentials.
    * 
    * @return The jndiSecurityCredentials.
    */
   public String getJndiSecurityCredentials() {
      return jndiSecurityCredentials;
   }

   /**
    * Sets the value of jndiSecurityCredentials.
    * 
    * @param jndiSecurityCredentials
    *           The jndiSecurityCredentials to set.
    */
   public void setJndiSecurityCredentials(String jndiSecurityCredentials) {
      this.jndiSecurityCredentials = jndiSecurityCredentials;
   }

   /**
    * Used to read the value of replyTo.
    * 
    * @return The replyTo.
    */
   public String getReplyTo() {
      return replyTo;
   }

   /**
    * Sets the value of replyTo.
    * 
    * @param replyTo
    *           The replyTo to set.
    */
   public void setReplyTo(String replyTo) {
      this.replyTo = replyTo;
   }

}<|MERGE_RESOLUTION|>--- conflicted
+++ resolved
@@ -54,8 +54,6 @@
 public abstract class JMSSender extends AbstractSender {
 
    /**
-<<<<<<< HEAD
-=======
     * JMS message type.
     */
    public static enum MessageType {
@@ -63,7 +61,6 @@
    }
 	
    /**
->>>>>>> fe12eecb
     * The logger's logger.
     */
    private static final Logger log = Logger.getLogger(JMSSender.class);
@@ -112,7 +109,6 @@
     * JMS replyTo address.
     */
    protected String replyTo = "";
-<<<<<<< HEAD
 
    /**
     * JMS replyTo destination.
@@ -120,15 +116,6 @@
    protected Destination replyToDestination = null;
 
    /**
-=======
-
-   /**
-    * JMS replyTo destination.
-    */
-   protected Destination replyToDestination = null;
-
-   /**
->>>>>>> fe12eecb
     * Indicates whether the JMS transport is transacted or not.
     */
    protected boolean transacted = false;
@@ -144,17 +131,10 @@
    protected boolean autoAck = true;
 
    /**
-<<<<<<< HEAD
-    * Specifies that the payload should be send as an {@link javax.jms.ObjectMessage} (true)
-    * or {@link javax.jms.TextMessage} (false).
-    */
-   protected boolean sendAsObject = false;
-=======
     * Specifies that the payload should be send as one of {@link JMSSender.MessageType}. Default value
     * is set to MessageType.STRING.
     */
    protected MessageType messageType = MessageType.STRING;
->>>>>>> fe12eecb
 
    /**
     * JMS connection factory property.
@@ -293,13 +273,6 @@
     * @see org.perfcake.message.sender.AbstractSender#preSend(org.perfcake.message.Message, java.util.Map)
     */
    @Override
-<<<<<<< HEAD
-   public void preSend(org.perfcake.message.Message message, Map<String, String> properties) throws Exception {
-      if (!sendAsObject) {
-         mess = session.createTextMessage((String) message.getPayload());
-      } else {
-         mess = session.createObjectMessage(message.getPayload());
-=======
    public void preSend(final org.perfcake.message.Message message, final Map<String, String> properties) throws Exception {
       super.preSend(message, properties);
       switch (messageType) {
@@ -316,7 +289,6 @@
             break;
          default:
             throw new UnsupportedOperationException();
->>>>>>> fe12eecb
       }
       Set<String> propertyNameSet = message.getProperties().stringPropertyNames();
       for (String property : propertyNameSet) {
@@ -371,25 +343,6 @@
       }
    }
 
-<<<<<<< HEAD
-   /*
-    * (non-Javadoc)
-    * 
-    * @see org.perfcake.message.sender.AbstractSender#doSend(org.perfcake.message.Message)
-    */
-   @Override
-   public Serializable doSend(org.perfcake.message.Message message) throws Exception {
-      return null;
-   }
-
-   /*
-    * (non-Javadoc)
-    * 
-    * @see org.perfcake.message.sender.AbstractSender#postSend(org.perfcake.message.Message)
-    */
-   @Override
-   public void postSend(org.perfcake.message.Message message) throws Exception {
-=======
    /**
     * Used to read the value of username.
     * 
@@ -606,7 +559,6 @@
    public String getReplyTo() {
       return replyTo;
    }
->>>>>>> fe12eecb
 
    /**
     * Sets the value of replyTo.
@@ -618,232 +570,4 @@
       this.replyTo = replyTo;
    }
 
-   /**
-    * Used to read the value of username.
-    * 
-    * @return The username.
-    */
-   public String getUsername() {
-      return username;
-   }
-
-   /**
-    * Sets the value of username.
-    * 
-    * @param username
-    *           The username to set.
-    */
-   public void setUsername(String username) {
-      this.username = username;
-   }
-
-   /**
-    * Used to read the value of password.
-    * 
-    * @return The password.
-    */
-   public String getPassword() {
-      return password;
-   }
-
-   /**
-    * Sets the value of password.
-    * 
-    * @param password
-    *           The password to set.
-    */
-   public void setPassword(String password) {
-      this.password = password;
-   }
-
-   /**
-    * Used to read the value of transacted.
-    * 
-    * @return The transacted.
-    */
-   public boolean isTransacted() {
-      return transacted;
-   }
-
-   /**
-    * Sets the value of transacted.
-    * 
-    * @param transacted
-    *           The transacted to set.
-    */
-   public void setTransacted(boolean transacted) {
-      this.transacted = transacted;
-   }
-
-   /**
-    * Used to read the value of persistent.
-    * 
-    * @return The persistent.
-    */
-   public boolean isPersistent() {
-      return persistent;
-   }
-
-   /**
-    * Sets the value of persistent.
-    * 
-    * @param persistent
-    *           The persistent to set.
-    */
-   public void setPersistent(boolean persistent) {
-      this.persistent = persistent;
-   }
-
-   /**
-    * Used to read the value of autoAck.
-    * 
-    * @return The autoAck.
-    */
-   public boolean isAutoAck() {
-      return autoAck;
-   }
-
-   /**
-    * Sets the value of autoAck.
-    * 
-    * @param autoAck
-    *           The autoAck to set.
-    */
-   public void setAutoAck(boolean autoAck) {
-      this.autoAck = autoAck;
-   }
-
-   /**
-    * Used to read the value of sendAsObject.
-    * 
-    * @return The sendAsObject.
-    */
-   public boolean isSendAsObject() {
-      return sendAsObject;
-   }
-
-   /**
-    * Sets the value of sendAsObject.
-    * 
-    * @param sendAsObject
-    *           The sendAsObject to set.
-    */
-   public void setSendAsObject(boolean sendAsObject) {
-      this.sendAsObject = sendAsObject;
-   }
-
-   /**
-    * Used to read the value of connectionFactory.
-    * 
-    * @return The connectionFactory.
-    */
-   public String getConnectionFactory() {
-      return connectionFactory;
-   }
-
-   /**
-    * Sets the value of connectionFactory.
-    * 
-    * @param connectionFactory
-    *           The connectionFactory to set.
-    */
-   public void setConnectionFactory(String connectionFactory) {
-      this.connectionFactory = connectionFactory;
-   }
-
-   /**
-    * Used to read the value of jndiContextFactory.
-    * 
-    * @return The jndiContextFactory.
-    */
-   public String getJndiContextFactory() {
-      return jndiContextFactory;
-   }
-
-   /**
-    * Sets the value of jndiContextFactory.
-    * 
-    * @param jndiContextFactory
-    *           The jndiContextFactory to set.
-    */
-   public void setJndiContextFactory(String jndiContextFactory) {
-      this.jndiContextFactory = jndiContextFactory;
-   }
-
-   /**
-    * Used to read the value of jndiUrl.
-    * 
-    * @return The jndiUrl.
-    */
-   public String getJndiUrl() {
-      return jndiUrl;
-   }
-
-   /**
-    * Sets the value of jndiUrl.
-    * 
-    * @param jndiUrl
-    *           The jndiUrl to set.
-    */
-   public void setJndiUrl(String jndiUrl) {
-      this.jndiUrl = jndiUrl;
-   }
-
-   /**
-    * Used to read the value of jndiSecurityPrincipal.
-    * 
-    * @return The jndiSecurityPrincipal.
-    */
-   public String getJndiSecurityPrincipal() {
-      return jndiSecurityPrincipal;
-   }
-
-   /**
-    * Sets the value of jndiSecurityPrincipal.
-    * 
-    * @param jndiSecurityPrincipal
-    *           The jndiSecurityPrincipal to set.
-    */
-   public void setJndiSecurityPrincipal(String jndiSecurityPrincipal) {
-      this.jndiSecurityPrincipal = jndiSecurityPrincipal;
-   }
-
-   /**
-    * Used to read the value of jndiSecurityCredentials.
-    * 
-    * @return The jndiSecurityCredentials.
-    */
-   public String getJndiSecurityCredentials() {
-      return jndiSecurityCredentials;
-   }
-
-   /**
-    * Sets the value of jndiSecurityCredentials.
-    * 
-    * @param jndiSecurityCredentials
-    *           The jndiSecurityCredentials to set.
-    */
-   public void setJndiSecurityCredentials(String jndiSecurityCredentials) {
-      this.jndiSecurityCredentials = jndiSecurityCredentials;
-   }
-
-   /**
-    * Used to read the value of replyTo.
-    * 
-    * @return The replyTo.
-    */
-   public String getReplyTo() {
-      return replyTo;
-   }
-
-   /**
-    * Sets the value of replyTo.
-    * 
-    * @param replyTo
-    *           The replyTo to set.
-    */
-   public void setReplyTo(String replyTo) {
-      this.replyTo = replyTo;
-   }
-
 }