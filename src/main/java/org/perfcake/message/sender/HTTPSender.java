--- conflicted
+++ resolved
@@ -26,7 +26,6 @@
 import java.net.HttpURLConnection;
 import java.net.URL;
 import java.util.Arrays;
-import java.util.Collections;
 import java.util.LinkedList;
 import java.util.List;
 import java.util.Map;
@@ -66,12 +65,9 @@
     */
    private Method method = Method.POST;
 
-<<<<<<< HEAD
-=======
    /**
     * Enumeration on available HTTP methods.
     */
->>>>>>> fe12eecb
    public static enum Method {
       GET, POST, HEAD, OPTIONS, PUT, DELETE, TRACE
    }
@@ -90,7 +86,6 @@
     * The HTTP request connection.
     */
    protected HttpURLConnection requestConnection;
-<<<<<<< HEAD
 
    /**
     * The request payload.
@@ -98,15 +93,6 @@
    private String payload;
 
    /**
-=======
-
-   /**
-    * The request payload.
-    */
-   private String payload;
-
-   /**
->>>>>>> fe12eecb
     * The request payload lenght.
     */
    private int payloadLenght;
@@ -137,11 +123,7 @@
     * @param expectedResponseCodes
     *           The expectedResponseCodes property to set.
     */
-<<<<<<< HEAD
-   public void setExpectedResponseCodes(String expectedResponseCodes) {
-=======
    public void setExpectedResponseCodes(final String expectedResponseCodes) {
->>>>>>> fe12eecb
       this.expectedResponseCodes = expectedResponseCodes;
       setExpectedResponseCodesList(expectedResponseCodes.split(","));
    }
@@ -170,11 +152,7 @@
     * @param codes
     *           The array of codes.
     */
-<<<<<<< HEAD
-   protected void setExpectedResponseCodesList(String[] codes) {
-=======
    protected void setExpectedResponseCodesList(final String[] codes) {
->>>>>>> fe12eecb
       LinkedList<Integer> numCodes = new LinkedList<Integer>();
       for (String code : codes) {
          numCodes.add(Integer.parseInt(code.trim()));
@@ -190,11 +168,7 @@
     * @return
     *         true/false according to if the code is expected or not.
     */
-<<<<<<< HEAD
-   private boolean checkResponseCode(int code) {
-=======
    private boolean checkResponseCode(final int code) {
->>>>>>> fe12eecb
       for (int i : expectedResponseCodeList) {
          if (i == code) {
             return true;
@@ -209,22 +183,12 @@
     * @see org.perfcake.message.sender.AbstractSender#preSend(org.perfcake.message.Message, java.util.Map)
     */
    @Override
-<<<<<<< HEAD
-   public void preSend(Message message, Map<String, String> properties) throws Exception {
-      if (message != null) {
-         payload = message.getPayload().toString();
-         payloadLenght = payload.length();
-      } else {
-         message = new Message();
-         payload = null;
-=======
    public void preSend(final Message message, final Map<String, String> properties) throws Exception {
       super.preSend(message, properties);
       payload = message.getPayload().toString();
       if (payload != null) {
          payloadLenght = payload.length();
       } else {
->>>>>>> fe12eecb
          payloadLenght = 0;
       }
 
@@ -272,28 +236,10 @@
    /*
     * (non-Javadoc)
     * 
-<<<<<<< HEAD
-    * @see org.perfcake.message.sender.AbstractSender#doSend(org.perfcake.message.Message)
-    */
-   @Override
-   public Serializable doSend(Message message) throws Exception {
-      // nop
-      return null;
-   }
-
-   /*
-    * (non-Javadoc)
-    * 
-    * @see org.perfcake.message.sender.AbstractSender#doSend(org.perfcake.message.Message, java.util.Map)
-    */
-   @Override
-   public Serializable doSend(Message message, Map<String, String> properties) throws Exception {
-=======
     * @see org.perfcake.message.sender.AbstractSender#doSend(org.perfcake.message.Message, java.util.Map, org.perfcake.reporting.MeasurementUnit)
     */
    @Override
    public Serializable doSend(final Message message, final Map<String, String> properties, final MeasurementUnit mu) throws Exception {
->>>>>>> fe12eecb
       int respCode = -1;
       requestConnection.connect();
       if (payload != null && (method == Method.POST || method == Method.PUT)) {
@@ -339,12 +285,8 @@
     * @see org.perfcake.message.sender.AbstractSender#postSend(org.perfcake.message.Message)
     */
    @Override
-<<<<<<< HEAD
-   public void postSend(Message message) throws Exception {
-=======
    public void postSend(final Message message) throws Exception {
       super.postSend(message);
->>>>>>> fe12eecb
       requestConnection.disconnect();
    }
 
@@ -355,7 +297,6 @@
     */
    public Method getMethod() {
       return method;
-<<<<<<< HEAD
    }
 
    /**
@@ -364,22 +305,8 @@
     * @param method
     *           The HTTP method to set.
     */
-   public void setMethod(Method method) {
-      this.method = method;
-   }
-
-=======
-   }
-
-   /**
-    * Sets the value of HTTP method.
-    * 
-    * @param method
-    *           The HTTP method to set.
-    */
    public void setMethod(final Method method) {
       this.method = method;
    }
 
->>>>>>> fe12eecb
 }