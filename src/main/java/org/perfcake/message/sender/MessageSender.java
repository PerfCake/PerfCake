/*
 * -----------------------------------------------------------------------\
 * PerfCake
 *  
 * Copyright (C) 2010 - 2013 the original author or authors.
 *  
 * Licensed under the Apache License, Version 2.0 (the "License");
 * you may not use this file except in compliance with the License.
 * You may obtain a copy of the License at
 * 
 *      http://www.apache.org/licenses/LICENSE-2.0
 * 
 * Unless required by applicable law or agreed to in writing, software
 * distributed under the License is distributed on an "AS IS" BASIS,
 * WITHOUT WARRANTIES OR CONDITIONS OF ANY KIND, either express or implied.
 * See the License for the specific language governing permissions and
 * limitations under the License.
 * -----------------------------------------------------------------------/
 */
package org.perfcake.message.sender;

import java.io.Serializable;
import java.util.Map;

import org.perfcake.PerfCakeException;
import org.perfcake.message.Message;
import org.perfcake.reporting.MeasurementUnit;

/**
 * Interface for a message sender.
 * 
 * @author Pavel Macík <pavel.macik@gmail.com>
 */
public interface MessageSender {

   /**
    * Initializes the sender with properties. It should be executed after all
    * properties are set.
    */
   public void init() throws Exception;

   /**
    * Closes the sender.
    */
   public void close() throws PerfCakeException;
<<<<<<< HEAD

   /**
    * Sends a message.
    */
   public Serializable send(Message message) throws Exception;

   /**
    * Sends a message with additional properties.
    */
   public Serializable send(Message message, Map<String, String> properties) throws Exception;

   /**
    * Returns response time in nanoseconds.
    */
   public long getResponseTime();

   /**
    * Report manager that any sender can use to report anything.
    **/
   public void setReportManager(ReportManager reportManager);

   /**
    * Message validator usable for I/O (most probably just O) message validation.
=======

   public void preSend(final Message message, final Map<String, String> properties) throws Exception;

   /**
    * Sends a message.
    */
   public Serializable send(final Message message, final MeasurementUnit mu) throws Exception;

   /**
    * Sends a message with additional properties.
>>>>>>> fe12eecb
    */
   public Serializable send(final Message message, final Map<String, String> properties, final MeasurementUnit mu) throws Exception;

   public void postSend(final Message message) throws Exception;

}<|MERGE_RESOLUTION|>--- conflicted
+++ resolved
@@ -43,31 +43,6 @@
     * Closes the sender.
     */
    public void close() throws PerfCakeException;
-<<<<<<< HEAD
-
-   /**
-    * Sends a message.
-    */
-   public Serializable send(Message message) throws Exception;
-
-   /**
-    * Sends a message with additional properties.
-    */
-   public Serializable send(Message message, Map<String, String> properties) throws Exception;
-
-   /**
-    * Returns response time in nanoseconds.
-    */
-   public long getResponseTime();
-
-   /**
-    * Report manager that any sender can use to report anything.
-    **/
-   public void setReportManager(ReportManager reportManager);
-
-   /**
-    * Message validator usable for I/O (most probably just O) message validation.
-=======
 
    public void preSend(final Message message, final Map<String, String> properties) throws Exception;
 
@@ -78,7 +53,6 @@
 
    /**
     * Sends a message with additional properties.
->>>>>>> fe12eecb
     */
    public Serializable send(final Message message, final Map<String, String> properties, final MeasurementUnit mu) throws Exception;
 
