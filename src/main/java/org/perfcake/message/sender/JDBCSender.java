/*
 * -----------------------------------------------------------------------\
 * PerfCake
 *  
 * Copyright (C) 2010 - 2013 the original author or authors.
 *  
 * Licensed under the Apache License, Version 2.0 (the "License");
 * you may not use this file except in compliance with the License.
 * You may obtain a copy of the License at
 * 
 *      http://www.apache.org/licenses/LICENSE-2.0
 * 
 * Unless required by applicable law or agreed to in writing, software
 * distributed under the License is distributed on an "AS IS" BASIS,
 * WITHOUT WARRANTIES OR CONDITIONS OF ANY KIND, either express or implied.
 * See the License for the specific language governing permissions and
 * limitations under the License.
 * -----------------------------------------------------------------------/
 */
package org.perfcake.message.sender;

import java.io.Serializable;
import java.sql.Connection;
import java.sql.DriverManager;
import java.sql.ResultSet;
import java.sql.ResultSetMetaData;
import java.sql.SQLException;
import java.sql.Statement;
import java.util.Map;

import org.apache.log4j.Level;
import org.apache.log4j.Logger;
import org.perfcake.message.Message;
import org.perfcake.reporting.MeasurementUnit;

/**
 * The sender that is able to send SQL queries via JDBC.
 * 
 * TODO: Report individual result lines to result validator
 * 
 * @author Pavel Macík <pavel.macik@gmail.com>
 * @author Martin Večeřa <marvenec@gmail.com>
 */
public class JDBCSender extends AbstractSender {
   /**
    * The sender's logger.
    */
   private static final Logger log = Logger.getLogger(JDBCSender.class);

   /**
    * JDBC URL string.
    */
   private String jdbcURL = "";

   /**
    * JDBC driver class.
    */
   private String driverClass = "";

   /**
    * JDBC username.
    */
   private String username = "";

   /**
    * JDBC password.
    */
   private String password = "";

   /**
    * JDBC connection.
    */
   private Connection connection = null;

   /**
    * SQL statement.
    */
   private Statement statement;

   /*
    * (non-Javadoc)
    * 
    * @see org.perfcake.message.sender.AbstractSender#init()
    */
   @Override
   public void init() throws Exception {
      this.jdbcURL = target;
      Class.forName(driverClass);
      connection = DriverManager.getConnection(jdbcURL, username, password);
   }

   /*
    * (non-Javadoc)
    * 
    * @see org.perfcake.message.sender.AbstractSender#close()
    */
   @Override
   public void close() {
      try {
         connection.close();
      } catch (SQLException ex) {
         if (log.isEnabledFor(Level.ERROR)) {
            log.error(ex.getMessage());
         }
      }
   }

   /*
    * (non-Javadoc)
    * 
    * @see org.perfcake.message.sender.AbstractSender#preSend(org.perfcake.message.Message, java.util.Map)
    */
   @Override
   public void preSend(final Message message, final Map<String, String> properties) throws Exception {
      super.preSend(message, properties);
      statement = connection.createStatement();
   }

   /*
    * (non-Javadoc)
    * 
    * @see org.perfcake.message.sender.AbstractSender#doSend(org.perfcake.message.Message, java.util.Map)
    */
   @Override
   public Serializable doSend(final Message message, final Map<String, String> properties, final MeasurementUnit mu) throws Exception {
      boolean result = statement.execute((String) message.getPayload());
      Serializable retVal;
      if (result) {
         ResultSet resultSet = statement.getResultSet();

         if (log.isDebugEnabled()) {
            ResultSetMetaData rsmd = resultSet.getMetaData();
            int columnCount = rsmd.getColumnCount();

            log.debug("Column count: " + columnCount);

            StringBuffer sb = new StringBuffer();
            for (int i = 1; i <= columnCount; i++) {
               sb.append(" ");
               sb.append(rsmd.getColumnName(i));
               sb.append(":");
               sb.append(rsmd.getColumnTypeName(i));
            }

            log.debug(sb.toString());

            log.debug("Result set's fetch size: " + resultSet.getFetchSize());
            log.debug("Going throught the result set...");
            int rowCount = 0;
            while (resultSet.next()) {
               rowCount++;
               // nop - go through whole result set
            }
            log.debug("Result set's row count: " + rowCount);
         }

         retVal = resultSet.toString();
      } else {
         retVal = statement.getUpdateCount();
      }

      return retVal;
   }

   /*
    * (non-Javadoc)
    * 
<<<<<<< HEAD
    * @see org.perfcake.message.sender.AbstractSender#doSend(org.perfcake.message.Message)
=======
    * @see org.perfcake.message.sender.AbstractSender#postSend(org.perfcake.message.Message)
>>>>>>> fe12eecb
    */
   @Override
   public void postSend(final Message message) throws Exception {
      super.postSend(message);
      statement.close();
   }

<<<<<<< HEAD
   /*
    * (non-Javadoc)
    * 
    * @see org.perfcake.message.sender.AbstractSender#postSend(org.perfcake.message.Message)
    */
   @Override
   public void postSend(Message message) throws Exception {
      statement.close();
=======
   /**
    * Used to read the value of jdbcURL.
    * 
    * @return The jdbcURL.
    */
   public String getJdbcURL() {
      return jdbcURL;
   }

   /**
    * Sets the value of jdbcURL.
    * 
    * @param jdbcURL
    *           The jdbcURL to set.
    */
   public void setJdbcURL(final String jdbcURL) {
      this.jdbcURL = jdbcURL;
   }

   /**
    * Used to read the value of driverClass.
    * 
    * @return The driverClass.
    */
   public String getDriverClass() {
      return driverClass;
   }

   /**
    * Sets the value of driverClass.
    * 
    * @param driverClass
    *           The driverClass to set.
    */
   public void setDriverClass(final String driverClass) {
      this.driverClass = driverClass;
   }

   /**
    * Used to read the value of username.
    * 
    * @return The username.
    */
   public String getUsername() {
      return username;
   }

   /**
    * Sets the value of username.
    * 
    * @param username
    *           The username to set.
    */
   public void setUsername(final String username) {
      this.username = username;
   }

   /**
    * Used to read the value of password.
    * 
    * @return The password.
    */
   public String getPassword() {
      return password;
   }

   /**
    * Sets the value of password.
    * 
    * @param password
    *           The password to set.
    */
   public void setPassword(final String password) {
      this.password = password;
>>>>>>> fe12eecb
   }

   /**
    * Used to read the value of jdbcURL.
    * 
    * @return The jdbcURL.
    */
   public String getJdbcURL() {
      return jdbcURL;
   }

   /**
    * Sets the value of jdbcURL.
    * 
    * @param jdbcURL
    *           The jdbcURL to set.
    */
   public void setJdbcURL(String jdbcURL) {
      this.jdbcURL = jdbcURL;
   }

   /**
    * Used to read the value of driverClass.
    * 
    * @return The driverClass.
    */
   public String getDriverClass() {
      return driverClass;
   }

   /**
    * Sets the value of driverClass.
    * 
    * @param driverClass
    *           The driverClass to set.
    */
   public void setDriverClass(String driverClass) {
      this.driverClass = driverClass;
   }

   /**
    * Used to read the value of username.
    * 
    * @return The username.
    */
   public String getUsername() {
      return username;
   }

   /**
    * Sets the value of username.
    * 
    * @param username
    *           The username to set.
    */
   public void setUsername(String username) {
      this.username = username;
   }

   /**
    * Used to read the value of password.
    * 
    * @return The password.
    */
   public String getPassword() {
      return password;
   }

   /**
    * Sets the value of password.
    * 
    * @param password
    *           The password to set.
    */
   public void setPassword(String password) {
      this.password = password;
   }

}<|MERGE_RESOLUTION|>--- conflicted
+++ resolved
@@ -165,11 +165,7 @@
    /*
     * (non-Javadoc)
     * 
-<<<<<<< HEAD
-    * @see org.perfcake.message.sender.AbstractSender#doSend(org.perfcake.message.Message)
-=======
     * @see org.perfcake.message.sender.AbstractSender#postSend(org.perfcake.message.Message)
->>>>>>> fe12eecb
     */
    @Override
    public void postSend(final Message message) throws Exception {
@@ -177,16 +173,6 @@
       statement.close();
    }
 
-<<<<<<< HEAD
-   /*
-    * (non-Javadoc)
-    * 
-    * @see org.perfcake.message.sender.AbstractSender#postSend(org.perfcake.message.Message)
-    */
-   @Override
-   public void postSend(Message message) throws Exception {
-      statement.close();
-=======
    /**
     * Used to read the value of jdbcURL.
     * 
@@ -261,83 +247,6 @@
     */
    public void setPassword(final String password) {
       this.password = password;
->>>>>>> fe12eecb
-   }
-
-   /**
-    * Used to read the value of jdbcURL.
-    * 
-    * @return The jdbcURL.
-    */
-   public String getJdbcURL() {
-      return jdbcURL;
-   }
-
-   /**
-    * Sets the value of jdbcURL.
-    * 
-    * @param jdbcURL
-    *           The jdbcURL to set.
-    */
-   public void setJdbcURL(String jdbcURL) {
-      this.jdbcURL = jdbcURL;
-   }
-
-   /**
-    * Used to read the value of driverClass.
-    * 
-    * @return The driverClass.
-    */
-   public String getDriverClass() {
-      return driverClass;
-   }
-
-   /**
-    * Sets the value of driverClass.
-    * 
-    * @param driverClass
-    *           The driverClass to set.
-    */
-   public void setDriverClass(String driverClass) {
-      this.driverClass = driverClass;
-   }
-
-   /**
-    * Used to read the value of username.
-    * 
-    * @return The username.
-    */
-   public String getUsername() {
-      return username;
-   }
-
-   /**
-    * Sets the value of username.
-    * 
-    * @param username
-    *           The username to set.
-    */
-   public void setUsername(String username) {
-      this.username = username;
-   }
-
-   /**
-    * Used to read the value of password.
-    * 
-    * @return The password.
-    */
-   public String getPassword() {
-      return password;
-   }
-
-   /**
-    * Sets the value of password.
-    * 
-    * @param password
-    *           The password to set.
-    */
-   public void setPassword(String password) {
-      this.password = password;
    }
 
 }