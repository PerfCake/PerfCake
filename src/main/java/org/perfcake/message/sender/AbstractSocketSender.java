--- conflicted
+++ resolved
@@ -67,11 +67,7 @@
    /**
     * The sender's logger.
     */
-<<<<<<< HEAD
-   private Logger log = Logger.getLogger(AbstractSocketSender.class);
-=======
    private final Logger log = Logger.getLogger(AbstractSocketSender.class);
->>>>>>> fe12eecb
 
    /*
     * (non-Javadoc)
@@ -144,11 +140,7 @@
    /*
     * (non-Javadoc)
     * 
-<<<<<<< HEAD
-    * @see org.perfcake.message.sender.AbstractSender#doSend(org.perfcake.message.Message)
-=======
     * @see org.perfcake.message.sender.AbstractSender#doSend(org.perfcake.message.Message, java.util.Map)
->>>>>>> fe12eecb
     */
    @Override
    public Serializable doSend(final Message message, final Map<String, String> properties, final MeasurementUnit mu) throws Exception {
@@ -169,28 +161,11 @@
    /*
     * (non-Javadoc)
     * 
-<<<<<<< HEAD
-    * @see org.perfcake.message.sender.AbstractSender#doSend(org.perfcake.message.Message, java.util.Map)
-    */
-   @Override
-   public Serializable doSend(Message message, Map<String, String> properties) throws Exception {
-      throw new UnsupportedOperationException("This sender does not support message properties.");
-   }
-
-   /*
-    * (non-Javadoc)
-    * 
-    * @see org.perfcake.message.sender.AbstractSender#postSend(org.perfcake.message.Message)
-    */
-   @Override
-   public void postSend(Message message) throws Exception {
-=======
     * @see org.perfcake.message.sender.AbstractSender#postSend(org.perfcake.message.Message)
     */
    @Override
    public void postSend(final Message message) throws Exception {
       super.postSend(message);
->>>>>>> fe12eecb
       closeSocket();
    }
 
