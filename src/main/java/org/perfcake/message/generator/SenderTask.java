/*
 * -----------------------------------------------------------------------\
 * PerfCake
 *  
 * Copyright (C) 2010 - 2013 the original author or authors.
 *  
 * Licensed under the Apache License, Version 2.0 (the "License");
 * you may not use this file except in compliance with the License.
 * You may obtain a copy of the License at
 *
<<<<<<< HEAD
 * http://www.apache.org/licenses/LICENSE-2.0
=======
 *      http://www.apache.org/licenses/LICENSE-2.0
>>>>>>> feature/refactor-reporting-#5
 *
 * Unless required by applicable law or agreed to in writing, software
 * distributed under the License is distributed on an "AS IS" BASIS,
 * WITHOUT WARRANTIES OR CONDITIONS OF ANY KIND, either express or implied.
 * See the License for the specific language governing permissions and
 * limitations under the License.
 * -----------------------------------------------------------------------/
 */
package org.perfcake.message.generator;

<<<<<<< HEAD
import java.io.Serializable;
import java.util.HashMap;
import java.util.Iterator;
import java.util.List;
import java.util.Properties;

=======
>>>>>>> bda171c7
import org.apache.log4j.Level;
import org.apache.log4j.Logger;
import org.perfcake.PerfCakeConst;
import org.perfcake.message.Message;
import org.perfcake.message.MessageTemplate;
import org.perfcake.message.ReceivedMessage;
import org.perfcake.message.sender.MessageSender;
import org.perfcake.message.sender.MessageSenderManager;
import org.perfcake.reporting.MeasurementUnit;
import org.perfcake.reporting.ReportManager;
import org.perfcake.validation.ValidatorManager;

import java.io.Serializable;
import java.util.HashMap;
import java.util.Iterator;
import java.util.List;
import java.util.Properties;
import java.util.concurrent.Semaphore;

/**
 * <p> The sender task is a runnable class that is executing a single task of sending the message(s) from the message store using instances of {@link MessageSender} provided by message sender manager (see {@link MessageSenderManager}), receiving the message sender's response and handling the reporting and response message validation. </p> <p> It is used by the generators. </p>
 *
 * @author Pavel Macík <pavel.macik@gmail.com>
 */
class SenderTask implements Runnable {

   /**
    * Sender task's logger.
    */
   private Logger log = Logger.getLogger(SenderTask.class);

   /**
    * Reference to a message sender manager that is providing the message senders.
    */
   private MessageSenderManager senderManager;

   /**
    * Reference to a message store where the messages are taken from.
    */
   private List<MessageTemplate> messageStore;

   /**
    * Indicates whether the message numbering is enabled or disabled.
    */
   private boolean messageNumberingEnabled;

   /**
    * Reference to a report manager.
    */
   private ReportManager reportManager;

   /**
    * A reference to the current validator manager. It is used to validate message responses.
    */
   private ValidatorManager validatorManager;

   /**
    * Semaphore used from the outside of SenderTask, it controls the amount of prepared tasks in a buffer.
    */
   private Semaphore semaphore;

   // limit the possibilities to construct this class
   protected SenderTask(Semaphore semaphore) {
      this.semaphore = semaphore;
   }

   private Serializable sendMessage(final MessageSender sender, final Message message, final HashMap<String, String> messageHeaders, final MeasurementUnit mu) {
      try {
         sender.preSend(message, messageHeaders);

         mu.startMeasure();
         final Serializable result = sender.send(message, messageHeaders, mu);
         mu.stopMeasure();

         sender.postSend(message);

         return result;
      } catch (Exception e) {
         if (log.isEnabledFor(Level.ERROR)) {
            log.error("Exception occured!", e);
         }
      }
      return null;
   }

   @Override
   public void run() {
      assert messageStore != null && reportManager != null && validatorManager != null && senderManager != null : "SenderTask was not properly initialized.";

      final Properties messageAttributes = new Properties();
      final HashMap<String, String> messageHeaders = new HashMap<>();
      MessageSender sender = null;
      ReceivedMessage receivedMessage = null;
      try {
         MeasurementUnit mu = reportManager.newMeasurementUnit();

         if (mu != null) {
            // only set numbering to headers if it is enabled, later there is no change to
            // filter out the headers before sending
            if (messageNumberingEnabled) {
               messageHeaders.put(PerfCakeConst.MESSAGE_NUMBER_HEADER, String.valueOf(mu.getIteration()));
               messageAttributes.setProperty(PerfCakeConst.MESSAGE_NUMBER_PROPERTY, String.valueOf(mu.getIteration()));
            }

            sender = senderManager.acquireSender();

            Iterator<MessageTemplate> iterator = messageStore.iterator();
            if (iterator.hasNext()) {
               while (iterator.hasNext()) {

                  MessageTemplate messageToSend = iterator.next();
                  Message currentMessage = messageToSend.getFilteredMessage(messageAttributes);
                  long multiplicity = messageToSend.getMultiplicity();

                  for (int i = 0; i < multiplicity; i++) {
                     receivedMessage = new ReceivedMessage(sendMessage(sender, currentMessage, messageHeaders, mu), messageToSend);
                     if (validatorManager.isEnabled()) {
                        validatorManager.addToResultMessages(receivedMessage);
                     }
                  }

               }
            } else {
               receivedMessage = new ReceivedMessage(sendMessage(sender, null, messageHeaders, mu), null);
               if (validatorManager.isEnabled()) {
                  validatorManager.addToResultMessages(receivedMessage);
               }
            }

            senderManager.releaseSender(sender); // !!! important !!!
            sender = null;

            reportManager.report(mu);
         }
      } catch (Exception e) {
         e.printStackTrace();
      } finally {
         if (semaphore != null) {
            semaphore.release();
         }

         if (sender != null) {
            senderManager.releaseSender(sender);
         }
      }
   }

   protected void setSenderManager(final MessageSenderManager senderManager) {
      this.senderManager = senderManager;
   }

   protected void setMessageStore(final List<MessageTemplate> messageStore) {
      this.messageStore = messageStore;
   }

   protected void setMessageNumberingEnabled(final boolean messageNumberingEnabled) {
      this.messageNumberingEnabled = messageNumberingEnabled;
   }

   protected void setReportManager(final ReportManager reportManager) {
      this.reportManager = reportManager;
   }

   protected void setValidatorManager(final ValidatorManager validatorManager) {
      this.validatorManager = validatorManager;
   }
}<|MERGE_RESOLUTION|>--- conflicted
+++ resolved
@@ -8,11 +8,7 @@
  * you may not use this file except in compliance with the License.
  * You may obtain a copy of the License at
  *
-<<<<<<< HEAD
- * http://www.apache.org/licenses/LICENSE-2.0
-=======
  *      http://www.apache.org/licenses/LICENSE-2.0
->>>>>>> feature/refactor-reporting-#5
  *
  * Unless required by applicable law or agreed to in writing, software
  * distributed under the License is distributed on an "AS IS" BASIS,
@@ -23,15 +19,6 @@
  */
 package org.perfcake.message.generator;
 
-<<<<<<< HEAD
-import java.io.Serializable;
-import java.util.HashMap;
-import java.util.Iterator;
-import java.util.List;
-import java.util.Properties;
-
-=======
->>>>>>> bda171c7
 import org.apache.log4j.Level;
 import org.apache.log4j.Logger;
 import org.perfcake.PerfCakeConst;
