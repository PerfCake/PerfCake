/*
 * -----------------------------------------------------------------------\
 * PerfCake
 *  
 * Copyright (C) 2010 - 2013 the original author or authors.
 *  
 * Licensed under the Apache License, Version 2.0 (the "License");
 * you may not use this file except in compliance with the License.
 * You may obtain a copy of the License at
 * 
 *      http://www.apache.org/licenses/LICENSE-2.0
 * 
 * Unless required by applicable law or agreed to in writing, software
 * distributed under the License is distributed on an "AS IS" BASIS,
 * WITHOUT WARRANTIES OR CONDITIONS OF ANY KIND, either express or implied.
 * See the License for the specific language governing permissions and
 * limitations under the License.
 * -----------------------------------------------------------------------/
 */
package org.perfcake.message.generator;

import java.util.List;
<<<<<<< HEAD
import java.util.concurrent.ExecutorService;
=======
import java.util.concurrent.ThreadPoolExecutor;
>>>>>>> 52d270fb

import org.perfcake.PerfCakeException;
import org.perfcake.RunInfo;
import org.perfcake.message.MessageTemplate;
import org.perfcake.message.sender.MessageSender;
import org.perfcake.message.sender.MessageSenderManager;
import org.perfcake.reporting.ReportManager;
import org.perfcake.validation.ValidatorManager;

/**
 * <p>
 * This represents the common ancestor for all generators. It can generate messages using a specified number ({@link #threads}) of concurrent messages senders (see {@link MessageSender}).
 * </p>
 * <p>
 * The generator should also have the ability to tag messages by the sequence number that indicated the order of messages.
 * </p>
 * 
 * @author Pavel Macík <pavel.macik@gmail.com>
 */
public abstract class AbstractMessageGenerator {

   /**
    * Message sender manager.
    */
   protected MessageSenderManager messageSenderManager;

   /**
    * Report manager.
    */
   protected ReportManager reportManager;

   /**
    * A reference to the current message validator manager.
    */
   protected ValidatorManager validatorManager;

   /**
    * Message store where the messages for senders to be send are taken from.
    */
   protected List<MessageTemplate> messageStore;

   /**
    * Number of concurrent threads the generator will use to send the messages.
    */
   protected int threads = 1;

   /**
    * The executor service used to run the threads.
    */
   protected ThreadPoolExecutor executorService;

   /**
<<<<<<< HEAD
    * The property of the generator indicating whether the warming feature is enabled or disabled.
    */
   protected boolean warmUpEnabled = false;

   /**
    * Minimal warm-up period duration.
    */
   protected long minimalWarmUpDuration = 15000; // default 15s

   /**
    * Minimal iteration count executed during the warm-up period.
    */
   protected long minimalWarmUpCount = 10000; // by JIT

   /**
    * The flag indicating if the measuring is underway or not.
=======
    * The property of the generator indicating whether the message numbering feature is enabled or disabled.
>>>>>>> 52d270fb
    */
   protected boolean messageNumberingEnabled = false;

   /**
    * Represents the information about current run
    */
   protected RunInfo runInfo;

   /**
    * Represents the information about current run
    */
   protected RunInfo runInfo;

   /**
    * Initialize the generator. During the initialization the {@link #messageSenderManager} is initialized as well.
    * 
    * @param messageSenderManager
    *           Message sender manager.
    * @param messageStore
    *           Message store where the messages are taken from.
    * @throws Exception
    */
   public void init(final MessageSenderManager messageSenderManager, final List<MessageTemplate> messageStore) throws Exception {
      this.messageStore = messageStore;
      this.messageSenderManager = messageSenderManager;
      this.messageSenderManager.init();
   }

   protected SenderTask newSenderTask() {
      final SenderTask task = new SenderTask();

      task.setMessageStore(messageStore);
      task.setReportManager(reportManager);
      task.setSenderManager(messageSenderManager);
      task.setValidatorManager(validatorManager);
      task.setMessageNumberingEnabled(isMessageNumberingEnabled());
      task.setMeasuring(isMeasuring);

      return task;
   }

   /**
    * Sets the message sender manager.
    * 
    * @param messageSenderManager
    *           The message sender manager to set.
    */
   public void setMessageSenderManager(final MessageSenderManager messageSenderManager) {
      this.messageSenderManager = messageSenderManager;
   }

   /**
    * Sets the current run info
    * 
    * @param runInfo
    *           The current run info object
    */
   public void setRunInfo(final RunInfo runInfo) {
      this.runInfo = runInfo;
      validateRunInfo();
   }

<<<<<<< HEAD
=======
   /**
    * TODO: write javadoc
    */
>>>>>>> 52d270fb
   abstract protected void validateRunInfo();

   /**
    * Sets the report manager
    * 
    * @param reportManager
    *           The report manager to set.
    */
   public void setReportManager(final ReportManager reportManager) {
      this.reportManager = reportManager;
   }

   /**
    * It closes and finalize the generator. During the closing the {@link #messageSenderManager} is closed as well.
    * 
    * @throws PerfCakeException
    */
   public void close() throws PerfCakeException {
      messageSenderManager.close();
   }

   /**
    * Sets the timestamp of the moment when generator execution started.
    */
   protected void setStartTime() {
<<<<<<< HEAD
      if (isMeasuring) {
         reportManager.start();
      }
   }

   /**
    * Returns the current duration of the generator execution.
    * 
    * @return
    */
   protected long getDurationInMillis() {
      return runInfo.getRunTime();
=======
      reportManager.start();
>>>>>>> 52d270fb
   }

   /**
    * Sets the timestamp of the moment when generator execution stopped.
    */
   protected void setStopTime() {
<<<<<<< HEAD
      if (runInfo.isRunning()) {
=======
      if (runInfo.isStarted()) {
>>>>>>> 52d270fb
         reportManager.stop();
      }
   }

   /**
    * Computes the current average speed the iterations are executed.
    * 
    * @param The
    *           iteration count.
    * @return The current average iteration execution speed.
    */
   protected float getSpeed(final long cnt) {
      return 1000f * cnt / runInfo.getRunTime();
   }

   /**
    * Executes the actual implementation of a generator.
    * 
    * @throws Exception
    */
   public abstract void generate() throws Exception;

   /**
    * Executes the steps needed after the moment the warm-up period ended.
    * 
    * @throws Exception
    */
   protected void postWarmUp() throws Exception {
      // override if needed
   }

   /**
    * Used to read the value of threads.
    * 
    * @return the threads
    */
   public int getThreads() {
      return threads;
   }

   /**
    * Sets the number of threads.
    * 
    * @param threads
    *           The number of threads.
    */
   public void setThreads(final int threads) {
      this.threads = threads;
   }

   /**
<<<<<<< HEAD
    * Used to read the value of warmUpEnabled.
    * 
    * @return The warmUpEnabled.
    */
   public boolean isWarmUpEnabled() {
      return warmUpEnabled;
   }

   /**
    * Sets the value of warmUpEnabled.
    * 
    * @param warmUpEnabled
    *           The warmUpEnabled to set.
    */
   public void setWarmUpEnabled(final boolean warmUpEnabled) {
      this.warmUpEnabled = warmUpEnabled;
   }

   /**
    * Used to read the value of minimal warm-up period duration.
    * 
    * @return The minimal warm-up period duration.
    */
   public long getMinimalWarmUpDuration() {
      return minimalWarmUpDuration;
   }

   /**
    * Sets the value of minimal warm-up period duration.
    * 
    * @param minimalWarmUpDuration
    *           The minimal warm-up period duration to set.
    */
   public void setMinimalWarmUpDuration(final long minimalWarmUpDuration) {
      this.minimalWarmUpDuration = minimalWarmUpDuration;
   }

   /**
    * Used to read the value of minimal warm-up iteration count.
    * 
    * @return The value of minimal warm-up iteration count.
    */
   public long getMinimalWarmUpCount() {
      return minimalWarmUpCount;
   }

   /**
    * Sets the value of minimal warm-up iteration count.
    * 
    * @param minimalWarmUpCount
    *           The value of minimal warm-up iteration count to set.
    */
   public void setMinimalWarmUpCount(final long minimalWarmUpCount) {
      this.minimalWarmUpCount = minimalWarmUpCount;
   }

   /**
=======
>>>>>>> 52d270fb
    * Used to read the value of messageNumberingEnabled.
    * 
    * @return The messageNumberingEnabled value.
    */
   public boolean isMessageNumberingEnabled() {
      return messageNumberingEnabled;
   }

   /**
    * Sets the value of messageNumberingEnabled.
    * 
    * @param messageNumberingEnabled
    *           The messageNumberingEnabled to set.
    */
   public void setMessageNumberingEnabled(final boolean messageNumberingEnabled) {
      this.messageNumberingEnabled = messageNumberingEnabled;
   }

<<<<<<< HEAD
   public void setValidatorManager(final ValidatorManager validatorManager) {
      this.validatorManager = validatorManager;
   }
=======
>>>>>>> 52d270fb
}<|MERGE_RESOLUTION|>--- conflicted
+++ resolved
@@ -20,11 +20,7 @@
 package org.perfcake.message.generator;
 
 import java.util.List;
-<<<<<<< HEAD
-import java.util.concurrent.ExecutorService;
-=======
 import java.util.concurrent.ThreadPoolExecutor;
->>>>>>> 52d270fb
 
 import org.perfcake.PerfCakeException;
 import org.perfcake.RunInfo;
@@ -77,33 +73,9 @@
    protected ThreadPoolExecutor executorService;
 
    /**
-<<<<<<< HEAD
-    * The property of the generator indicating whether the warming feature is enabled or disabled.
-    */
-   protected boolean warmUpEnabled = false;
-
-   /**
-    * Minimal warm-up period duration.
-    */
-   protected long minimalWarmUpDuration = 15000; // default 15s
-
-   /**
-    * Minimal iteration count executed during the warm-up period.
-    */
-   protected long minimalWarmUpCount = 10000; // by JIT
-
-   /**
-    * The flag indicating if the measuring is underway or not.
-=======
     * The property of the generator indicating whether the message numbering feature is enabled or disabled.
->>>>>>> 52d270fb
     */
    protected boolean messageNumberingEnabled = false;
-
-   /**
-    * Represents the information about current run
-    */
-   protected RunInfo runInfo;
 
    /**
     * Represents the information about current run
@@ -133,7 +105,6 @@
       task.setSenderManager(messageSenderManager);
       task.setValidatorManager(validatorManager);
       task.setMessageNumberingEnabled(isMessageNumberingEnabled());
-      task.setMeasuring(isMeasuring);
 
       return task;
    }
@@ -159,12 +130,9 @@
       validateRunInfo();
    }
 
-<<<<<<< HEAD
-=======
    /**
     * TODO: write javadoc
     */
->>>>>>> 52d270fb
    abstract protected void validateRunInfo();
 
    /**
@@ -190,33 +158,14 @@
     * Sets the timestamp of the moment when generator execution started.
     */
    protected void setStartTime() {
-<<<<<<< HEAD
-      if (isMeasuring) {
-         reportManager.start();
-      }
-   }
-
-   /**
-    * Returns the current duration of the generator execution.
-    * 
-    * @return
-    */
-   protected long getDurationInMillis() {
-      return runInfo.getRunTime();
-=======
       reportManager.start();
->>>>>>> 52d270fb
    }
 
    /**
     * Sets the timestamp of the moment when generator execution stopped.
     */
    protected void setStopTime() {
-<<<<<<< HEAD
-      if (runInfo.isRunning()) {
-=======
       if (runInfo.isStarted()) {
->>>>>>> 52d270fb
          reportManager.stop();
       }
    }
@@ -268,66 +217,6 @@
    }
 
    /**
-<<<<<<< HEAD
-    * Used to read the value of warmUpEnabled.
-    * 
-    * @return The warmUpEnabled.
-    */
-   public boolean isWarmUpEnabled() {
-      return warmUpEnabled;
-   }
-
-   /**
-    * Sets the value of warmUpEnabled.
-    * 
-    * @param warmUpEnabled
-    *           The warmUpEnabled to set.
-    */
-   public void setWarmUpEnabled(final boolean warmUpEnabled) {
-      this.warmUpEnabled = warmUpEnabled;
-   }
-
-   /**
-    * Used to read the value of minimal warm-up period duration.
-    * 
-    * @return The minimal warm-up period duration.
-    */
-   public long getMinimalWarmUpDuration() {
-      return minimalWarmUpDuration;
-   }
-
-   /**
-    * Sets the value of minimal warm-up period duration.
-    * 
-    * @param minimalWarmUpDuration
-    *           The minimal warm-up period duration to set.
-    */
-   public void setMinimalWarmUpDuration(final long minimalWarmUpDuration) {
-      this.minimalWarmUpDuration = minimalWarmUpDuration;
-   }
-
-   /**
-    * Used to read the value of minimal warm-up iteration count.
-    * 
-    * @return The value of minimal warm-up iteration count.
-    */
-   public long getMinimalWarmUpCount() {
-      return minimalWarmUpCount;
-   }
-
-   /**
-    * Sets the value of minimal warm-up iteration count.
-    * 
-    * @param minimalWarmUpCount
-    *           The value of minimal warm-up iteration count to set.
-    */
-   public void setMinimalWarmUpCount(final long minimalWarmUpCount) {
-      this.minimalWarmUpCount = minimalWarmUpCount;
-   }
-
-   /**
-=======
->>>>>>> 52d270fb
     * Used to read the value of messageNumberingEnabled.
     * 
     * @return The messageNumberingEnabled value.
@@ -346,10 +235,7 @@
       this.messageNumberingEnabled = messageNumberingEnabled;
    }
 
-<<<<<<< HEAD
    public void setValidatorManager(final ValidatorManager validatorManager) {
       this.validatorManager = validatorManager;
    }
-=======
->>>>>>> 52d270fb
 }