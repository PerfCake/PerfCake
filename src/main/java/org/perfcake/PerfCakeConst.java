/*
 * -----------------------------------------------------------------------\
 * PerfCake
 *  
 * Copyright (C) 2010 - 2013 the original author or authors.
 *  
 * Licensed under the Apache License, Version 2.0 (the "License");
 * you may not use this file except in compliance with the License.
 * You may obtain a copy of the License at
 * 
 *      http://www.apache.org/licenses/LICENSE-2.0
 * 
 * Unless required by applicable law or agreed to in writing, software
 * distributed under the License is distributed on an "AS IS" BASIS,
 * WITHOUT WARRANTIES OR CONDITIONS OF ANY KIND, either express or implied.
 * See the License for the specific language governing permissions and
 * limitations under the License.
 * -----------------------------------------------------------------------/
 */
package org.perfcake;

/**
 * 
 * @author Martin Večeřa <marvenec@gmail.com>
 * @author Jiří Sedláček <jiri@sedlackovi.cz>
 * @author Pavel Macík <pavel.macik@gmail.com>
 */
public final class PerfCakeConst {
   public static final String MESSAGE_NUMBER_HEADER = "PerfCake_Performance_Message_Number";
   public static final String MESSAGE_NUMBER_PROPERTY = "MessageNumber";

   public static final String SCENARIO_PROPERTY = "perfcake.scenario";
   public static final String DEFAULT_ENCODING_PROPERTY = "perfcake.encoding";
   public static final String TIMESTAMP_PROPERTY = "perfcake.run.timestamp";
   public static final String SCENARIOS_DIR_PROPERTY = "perfcake.scenarios.dir";
   public static final String MESSAGES_DIR_PROPERTY = "perfcake.messages.dir";
<<<<<<< HEAD
=======
   public static final String PLUGINS_DIR_PROPERTY = "perfcake.plugins.dir";
>>>>>>> bda171c7
   public static final String PROPERTIES_FILE_PROPERTY = "perfcake.properties.file";

   public static final String SCENARIO_OPT = "scenario";
   public static final String SCENARIOS_DIR_OPT = "scenarios-dir";
   public static final String MESSAGES_DIR_OPT = "messages-dir";
<<<<<<< HEAD
   public static final String PROPERTIES_FILE_OPT = "properties-file";

=======
   public static final String PLUGINS_DIR_OPT = "plugins-dir";
   public static final String PROPERTIES_FILE_OPT = "properties-file";
   
>>>>>>> bda171c7
   public static final String WARM_UP_TAG = "warmUp";
}<|MERGE_RESOLUTION|>--- conflicted
+++ resolved
@@ -34,22 +34,14 @@
    public static final String TIMESTAMP_PROPERTY = "perfcake.run.timestamp";
    public static final String SCENARIOS_DIR_PROPERTY = "perfcake.scenarios.dir";
    public static final String MESSAGES_DIR_PROPERTY = "perfcake.messages.dir";
-<<<<<<< HEAD
-=======
    public static final String PLUGINS_DIR_PROPERTY = "perfcake.plugins.dir";
->>>>>>> bda171c7
    public static final String PROPERTIES_FILE_PROPERTY = "perfcake.properties.file";
 
    public static final String SCENARIO_OPT = "scenario";
    public static final String SCENARIOS_DIR_OPT = "scenarios-dir";
    public static final String MESSAGES_DIR_OPT = "messages-dir";
-<<<<<<< HEAD
-   public static final String PROPERTIES_FILE_OPT = "properties-file";
-
-=======
    public static final String PLUGINS_DIR_OPT = "plugins-dir";
    public static final String PROPERTIES_FILE_OPT = "properties-file";
    
->>>>>>> bda171c7
    public static final String WARM_UP_TAG = "warmUp";
 }