--- conflicted
+++ resolved
@@ -20,24 +20,16 @@
 package org.perfcake.reporting;
 
 import java.util.Collections;
-<<<<<<< HEAD
-import java.util.Set;
-import java.util.concurrent.CopyOnWriteArraySet;
-
-import org.apache.log4j.Logger;
-import org.perfcake.RunInfo;
-=======
 import java.util.HashMap;
 import java.util.Map;
 import java.util.Set;
+import java.util.concurrent.CopyOnWriteArraySet;
 
 import org.apache.log4j.Logger;
-import org.hornetq.utils.ConcurrentHashSet;
 import org.perfcake.RunInfo;
 import org.perfcake.common.BoundPeriod;
 import org.perfcake.common.PeriodType;
 import org.perfcake.reporting.destinations.Destination;
->>>>>>> 52d270fb
 import org.perfcake.reporting.reporters.Reporter;
 
 /**
@@ -53,24 +45,17 @@
    /**
     * Set of reporters registered for reporting.
     */
-<<<<<<< HEAD
    private final Set<Reporter> reporters = new CopyOnWriteArraySet<>();
-=======
-   private final Set<Reporter> reporters = new ConcurrentHashSet<>();
->>>>>>> 52d270fb
 
    /**
     * Current run info to control the measurement.
     */
    private RunInfo runInfo;
-<<<<<<< HEAD
-=======
 
    /**
     * Thread to assure time based periodical reporting.
     */
    private Thread periodicThread;
->>>>>>> 52d270fb
 
    /**
     * Create a new measurement unit with a unique iteration number.
@@ -178,34 +163,6 @@
       if (log.isDebugEnabled()) {
          log.debug("Removing the reporter " + reporter);
       }
-<<<<<<< HEAD
-
-      reporters.remove(reporter);
-   }
-
-   /**
-    * Gets an immutable set of current reporters.
-    * 
-    * @return An immutable set of currently registered reporters.
-    */
-   public Set<Reporter> getReporters() {
-      return Collections.unmodifiableSet(reporters);
-   }
-
-   /**
-    * Starts the reporting facility.
-    */
-   public void start() {
-      if (log.isDebugEnabled()) {
-         log.debug("Starting reporting and all reporters.");
-      }
-
-      runInfo.start(); // runInfo must be started first, otherwise the time monitoring thread in AbstractReporter dies immediately
-
-      for (final Reporter r : reporters) {
-         r.start();
-      }
-=======
 
       reporters.remove(reporter);
    }
@@ -286,7 +243,6 @@
       });
       periodicThread.setDaemon(true); // allow the thread to die with JVM termination and do not block it
       periodicThread.start();
->>>>>>> 52d270fb
    }
 
    /**
@@ -297,13 +253,6 @@
          log.debug("Stopping reporting and all reporters.");
       }
 
-<<<<<<< HEAD
-      runInfo.stop();
-
-      for (final Reporter r : reporters) {
-         r.stop();
-      }
-=======
       for (final Reporter r : reporters) {
          r.stop();
       }
@@ -314,7 +263,6 @@
       periodicThread = null;
 
       runInfo.stop();
->>>>>>> 52d270fb
    }
 
 }