--- conflicted
+++ resolved
@@ -147,17 +147,10 @@
       RunInfo runInfo = null;
 
       try {
-<<<<<<< HEAD
          final Element generatorElement = (Element) (xPathEvaluate("generator", scenarioNode).item(0));
          final Element runInfoElement = (Element) (xPathEvaluate("run", generatorElement).item(0));
          runInfo = new RunInfo(new Period(PeriodType.valueOf(runInfoElement.getAttribute("type").toUpperCase()), Long.valueOf(runInfoElement.getAttribute("value"))));
       } catch (final XPathExpressionException e) {
-=======
-         Element generatorElement = (Element) (xPathEvaluate("generator", scenarioNode).item(0));
-         Element runInfoElement = (Element) (xPathEvaluate("run", generatorElement).item(0));
-         runInfo = new RunInfo(new Period(PeriodType.valueOf(runInfoElement.getAttribute("type").toUpperCase()), Long.valueOf(runInfoElement.getAttribute("value"))));
-      } catch (XPathExpressionException e) {
->>>>>>> 52d270fb
          throw new PerfCakeException("Cannot parse generator run information configuration: ", e);
       }
 
@@ -364,7 +357,6 @@
 
          for (int i = 0; i < reporterNodesCount; i++) {
             currentReporterElement = (Element) reporterNodes.item(i);
-<<<<<<< HEAD
             final String reporterEnabled = currentReporterElement.getAttribute("enabled");
 
             if (reporterEnabled == null || "".equals(reporterEnabled) || Boolean.parseBoolean(reporterEnabled)) { // ignore disabled destinations
@@ -406,41 +398,6 @@
                }
                reportManager.registerReporter(currentReporter);
             }
-=======
-            currentReporterProperties = getPropertiesFromSubNodes(currentReporterElement);
-            String reportClass = currentReporterElement.getAttribute("class");
-            if (reportClass.indexOf(".") < 0) {
-               reportClass = DEFAULT_REPORTER_PACKAGE + "." + reportClass;
-            }
-            currentReporter = (Reporter) ObjectFactory.summonInstance(reportClass, currentReporterProperties);
-
-            log.info("'- Reporter (" + reportClass + ")");
-            currentReporterDestinations = xPathEvaluate("destination", currentReporterElement);
-            int currentReporterDestinationsCount = currentReporterDestinations.getLength();
-            Destination currentDestination = null;
-            Element currentDestinationElement = null;
-            Properties currentDestinationProperties = null;
-            Properties currentDestinationPeriodsAsProperties = null;
-            Set<Period> currentDestinationPeriodSet = null;
-            for (int j = 0; j < currentReporterDestinationsCount; j++) {
-               currentDestinationElement = (Element) currentReporterDestinations.item(j);
-               String destClass = currentDestinationElement.getAttribute("class");
-               if (destClass.indexOf(".") < 0) {
-                  destClass = DEFAULT_DESTINATION_PACKAGE + "." + destClass;
-               }
-               log.info(" '- Destination (" + destClass + ")");
-               currentDestinationProperties = getPropertiesFromSubNodes(currentDestinationElement);
-               Utils.logProperties(log, Level.DEBUG, currentDestinationProperties, "  '- ");
-               currentDestination = (Destination) ObjectFactory.summonInstance(destClass, currentDestinationProperties);
-               currentDestinationPeriodsAsProperties = getPropertiesFromSubNodes(currentDestinationElement, "period", "type", "value");
-               currentDestinationPeriodSet = new HashSet<>();
-               for (Entry<Object, Object> entry : currentDestinationPeriodsAsProperties.entrySet()) {
-                  currentDestinationPeriodSet.add(new Period(PeriodType.valueOf(((String) entry.getKey()).toUpperCase()), Long.valueOf(entry.getValue().toString())));
-               }
-               currentReporter.registerDestination(currentDestination, currentDestinationPeriodSet);
-            }
-            reportManager.registerReporter(currentReporter);
->>>>>>> 52d270fb
          }
       } catch (XPathExpressionException | InstantiationException | IllegalAccessException | InvocationTargetException | ClassNotFoundException e) {
          throw new PerfCakeException("Cannot parse reporting configuration: ", e);
@@ -524,15 +481,9 @@
     * @throws XPathExpressionException
     */
    private static Properties getPropertiesFromSubNodes(final Node node, final String propertyTagNameAttribute, final String propertyNameAttribute, final String propertyValueAttribute) throws XPathExpressionException {
-<<<<<<< HEAD
       final Properties properties = new Properties();
       final NodeList propertyNodes = xPathEvaluate(propertyTagNameAttribute, node);
       final int propertyNodesCount = propertyNodes.getLength();
-=======
-      Properties properties = new Properties();
-      NodeList propertyNodes = xPathEvaluate(propertyTagNameAttribute, node);
-      int propertyNodesCount = propertyNodes.getLength();
->>>>>>> 52d270fb
       Element currentPropertyElement = null;
       for (int i = 0; i < propertyNodesCount; i++) {
          currentPropertyElement = (Element) propertyNodes.item(i);
