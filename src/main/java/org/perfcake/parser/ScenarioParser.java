--- conflicted
+++ resolved
@@ -21,25 +21,19 @@
 
 import java.io.ByteArrayInputStream;
 import java.io.IOException;
+import java.net.MalformedURLException;
 import java.net.URL;
 
 import javax.xml.XMLConstants;
-<<<<<<< HEAD
-import javax.xml.parsers.DocumentBuilder;
-import javax.xml.parsers.DocumentBuilderFactory;
-import javax.xml.parsers.ParserConfigurationException;
-=======
 import javax.xml.bind.JAXBContext;
 import javax.xml.bind.JAXBException;
 import javax.xml.bind.Unmarshaller;
->>>>>>> d87bf5da
 import javax.xml.transform.Source;
 import javax.xml.transform.stream.StreamSource;
 import javax.xml.validation.Schema;
 import javax.xml.validation.SchemaFactory;
 
 import org.apache.log4j.Logger;
-import org.perfcake.PerfCakeConst;
 import org.perfcake.PerfCakeException;
 import org.perfcake.Scenario;
 import org.perfcake.util.Utils;
@@ -47,7 +41,6 @@
 
 /**
  * ScenarioParser is a tool for loading XML document with scenario description from URL and producing JAXB model representation
- * TODO review logging 
  * 
  * @author Pavel Macík <pavel.macik@gmail.com>
  * @author Martin Večeřa <marvenec@gmail.com>
@@ -55,383 +48,21 @@
  */
 public class ScenarioParser {
 
-<<<<<<< HEAD
-   private static final String DEFAULT_GENERATOR_PACKAGE = "org.perfcake.message.generator";
-   private static final String DEFAULT_SENDER_PACKAGE = "org.perfcake.message.sender";
-   private static final String DEFAULT_REPORTER_PACKAGE = "org.perfcake.reporting.reporters";
-   private static final String DEFAULT_DESTINATION_PACKAGE = "org.perfcake.reporting.destinations";
-   private static final String DEFAULT_VALIDATION_PACKAGE = "org.perfcake.validation";
-
-   public static final Logger log = Logger.getLogger(ScenarioExecution.class);
-
-   private static final XPath xpath = XPathFactory.newInstance().newXPath();
-
-   private String scenarioConfig;
-   private final Node scenarioNode;
-
-   public ScenarioParser(final URL scenario) throws PerfCakeException {
-      try {
-         this.scenarioConfig = Utils.readFilteredContent(scenario);
-
-         final Source scenarioXML = new StreamSource(new ByteArrayInputStream(scenarioConfig.getBytes()));
-
-         final SchemaFactory schemaFactory = SchemaFactory.newInstance(XMLConstants.W3C_XML_SCHEMA_NS_URI);
-         final Schema schema = schemaFactory.newSchema(new URL("http://schema.perfcake.org/perfcake-scenario-" + Scenario.VERSION + ".xsd"));
-         final Validator validator = schema.newValidator();
-
-         if (log.isDebugEnabled()) {
-            log.debug("Validating scenario configuration");
-         }
-         validator.validate(scenarioXML);
-      } catch (final IOException e) {
-         throw new PerfCakeException("Cannot read scenario configuration: ", e);
-      } catch (final SAXException e) {
-         throw new PerfCakeException("Cannot validate scenario configuration: ", e);
-      }
-
-      this.scenarioNode = parseScenarioNode();
-   }
-
-   /**
-    * Parse the DOM node representation of the <code>performance</code> element
-    * of the scenario's XML definition.
-    * 
-    * @param scenarioXmlString
-    *           String containing the scenario's XML definition.
-    * @return DOM representation of the <code>performance</code> element of the
-    *         scenario's definition.
-    * @throws PerfCakeException
-    */
-   private Node parseScenarioNode() throws PerfCakeException {
-      try {
-         DocumentBuilderFactory factory = DocumentBuilderFactory.newInstance();
-         DocumentBuilder builder = factory.newDocumentBuilder();
-         return builder.parse(new ByteArrayInputStream(scenarioConfig.getBytes())).getDocumentElement();
-      } catch (SAXException | IOException | ParserConfigurationException e) {
-         throw new PerfCakeException("Cannot parse scenario configuration: ", e);
-      }
-   }
-
-   /**
-    * Parses RunInfo from generator configuration.
-    * 
-    * @return RunInfo object representing the configuration
-    * @throws PerfCakeException
-    *            when there is a parse exception
-    */
-   public RunInfo parseRunInfo() throws PerfCakeException {
-      RunInfo runInfo = null;
-
-      try {
-         final Element generatorElement = (Element) (xPathEvaluate("generator", scenarioNode).item(0));
-         final Element runInfoElement = (Element) (xPathEvaluate("run", generatorElement).item(0));
-         runInfo = new RunInfo(new Period(PeriodType.valueOf(runInfoElement.getAttribute("type").toUpperCase()), Long.valueOf(runInfoElement.getAttribute("value"))));
-      } catch (final XPathExpressionException e) {
-         throw new PerfCakeException("Cannot parse generator run information configuration: ", e);
-      }
-
-      return runInfo;
-   }
-
-   /**
-    * Parse the <code>sender</code> element into a {@link AbstractMessageGenerator} instance.
-    * 
-    * @param scenarioNode
-    *           DOM representation of the <code>performance</code> element of
-    *           the scenario's definition.
-    * @return A message generator.
-    * @throws XPathExpressionException
-    * @throws InstantiationException
-    * @throws IllegalAccessException
-    * @throws ClassNotFoundException
-    */
-   public AbstractMessageGenerator parseGenerator() throws PerfCakeException {
-      AbstractMessageGenerator generator = null;
-
-      try {
-         final Element generatorElement = (Element) (xPathEvaluate("generator", scenarioNode).item(0));
-         String generatorClass = generatorElement.getAttribute("class");
-         if (generatorClass.indexOf(".") < 0) {
-            generatorClass = DEFAULT_GENERATOR_PACKAGE + "." + generatorClass;
-         }
-         log.info("--- Generator (" + generatorClass + ") ---");
-
-         final int threads = Integer.valueOf(generatorElement.getAttribute("threads"));
-         log.info("  threads=" + threads);
-
-         final Properties generatorProperties = getPropertiesFromSubNodes(generatorElement);
-         Utils.logProperties(log, Level.DEBUG, generatorProperties, "   ");
-
-         generator = (AbstractMessageGenerator) ObjectFactory.summonInstance(generatorClass, generatorProperties);
-         generator.setThreads(threads);
-      } catch (ClassNotFoundException | IllegalAccessException | InstantiationException | InvocationTargetException | XPathExpressionException e) {
-         throw new PerfCakeException("Cannot parse message generator configuration: ", e);
-      }
-
-      return generator;
-   }
-
-   /**
-    * Parse the <code>sender</code> element into a {@link MessageSenderManager} instance.
-    * 
-    * @param senderPoolSize
-    *           Size of the message sender pool.
-    * @param scenarioNode
-    *           DOM representation of the <code>performance</code> element of
-    *           the scenario's definition.
-    * @return A message sender manager.
-    * @throws XPathExpressionException
-    */
-   public MessageSenderManager parseSender(final int senderPoolSize) throws PerfCakeException {
-      MessageSenderManager msm;
-
-      try {
-         final Element senderElement = (Element) (xPathEvaluate("sender", scenarioNode).item(0));
-         String senderClass = senderElement.getAttribute("class");
-         if (senderClass.indexOf(".") < 0) {
-            senderClass = DEFAULT_SENDER_PACKAGE + "." + senderClass;
-         }
-         log.info("--- Sender (" + senderClass + ") ---");
-
-         final Properties senderProperties = getPropertiesFromSubNodes(senderElement);
-         Utils.logProperties(log, Level.DEBUG, senderProperties, "   ");
-
-         msm = new MessageSenderManager();
-         msm.setSenderClass(senderClass);
-         msm.setSenderPoolSize(senderPoolSize);
-         for (final Entry<Object, Object> sProperty : senderProperties.entrySet()) {
-            msm.setMessageSenderProperty(sProperty.getKey(), sProperty.getValue());
-         }
-      } catch (final XPathExpressionException e) {
-         throw new PerfCakeException("Cannot parse message sender manager configuration: ", e);
-      }
-
-      return msm;
-   }
-=======
    public static final Logger log = Logger.getLogger(ScenarioParser.class);
 
    private String scenarioConfig;   
->>>>>>> d87bf5da
 
    /**
     * 
     * @param scenario
     * @throws PerfCakeException if URL cannot be read
     */
-<<<<<<< HEAD
-   public List<MessageTemplate> parseMessages(final ValidatorManager validatorManager) throws PerfCakeException {
-      final List<MessageTemplate> messageStore = new ArrayList<>();
-
-      try {
-         final Element messagesElement = (Element) (xPathEvaluate("messages", scenarioNode)).item(0);
-         if (messagesElement != null) {
-            final NodeList messageNodes = xPathEvaluate("message", messagesElement);
-            final int messageNodesCount = messageNodes.getLength();
-            Message currentMessage = null;
-            MessageTemplate currentMessageToSend = null;
-            Element currentMessageElement = null;
-            String currentMessagePayload = null;
-            String currentMessageMultiplicityAttributeValue = null;
-            Properties currentMessageProperties = null;
-            Properties currentMessageHeaders = null;
-            long currentMessageMultiplicity = -1;
-
-            log.info("--- Messages ---");
-            // File messagesDir = new File(Utils.getProperty("perfcake.messages.dir", Utils.resourcesDir.getAbsolutePath() + "/messages"));
-            for (int messageNodeIndex = 0; messageNodeIndex < messageNodesCount; messageNodeIndex++) {
-               currentMessageElement = (Element) messageNodes.item(messageNodeIndex);
-               final URL messageUrl = Utils.locationToUrl(currentMessageElement.getAttribute("uri"), PerfCakeConst.MESSAGES_DIR_PROPERTY, Utils.determineDefaultLocation("messages"), "");
-               currentMessagePayload = Utils.readFilteredContent(messageUrl);
-               currentMessageProperties = getPropertiesFromSubNodes(currentMessageElement);
-               currentMessageHeaders = getPropertiesFromSubNodes(currentMessageElement, "header", "name", "value");
-
-               currentMessage = new Message(currentMessagePayload);
-               currentMessage.setProperties(currentMessageProperties);
-               currentMessage.setHeaders(currentMessageHeaders);
-
-               currentMessageMultiplicityAttributeValue = currentMessageElement.getAttribute("multiplicity");
-               if (currentMessageMultiplicityAttributeValue.equals("")) {
-                  currentMessageMultiplicity = 1L;
-               } else {
-                  currentMessageMultiplicity = Long.valueOf(currentMessageMultiplicityAttributeValue);
-               }
-
-               final NodeList currentMessageValidatorRefNodeList = xPathEvaluate("validatorRef", currentMessageElement);
-               final List<MessageValidator> currentMessageValidators = new LinkedList<>();
-               Element currentMessageValidatorRefElement = null;
-               final int validatorRefCount = currentMessageValidatorRefNodeList.getLength();
-
-               for (int validatorRefIndex = 0; validatorRefIndex < validatorRefCount; validatorRefIndex++) {
-                  String validatorId = null;
-                  MessageValidator validator = null;
-
-                  currentMessageValidatorRefElement = (Element) currentMessageValidatorRefNodeList.item(validatorRefIndex);
-
-                  validatorId = currentMessageValidatorRefElement.getAttribute("id");
-                  validator = validatorManager.getValidator(validatorId);
-                  if (validator == null) {
-                     throw new PerfCakeException(String.format("Validator with id %s not found.", validatorId));
-                  }
-
-                  currentMessageValidators.add(validator);
-               }
-
-               // create message to be send
-               currentMessageToSend = new MessageTemplate(currentMessage, currentMessageMultiplicity, currentMessageValidators);
-
-               log.info("'- Message (" + messageUrl.toString() + "), " + currentMessageMultiplicity + "x");
-               if (log.isDebugEnabled()) {
-                  log.debug("  '- Properties:");
-                  Utils.logProperties(log, Level.DEBUG, currentMessageProperties, "   '- ");
-                  log.debug("  '- Headers:");
-                  Utils.logProperties(log, Level.DEBUG, currentMessageHeaders, "   '- ");
-               }
-
-               messageStore.add(currentMessageToSend);
-            }
-         }
-      } catch (final XPathExpressionException e) {
-         throw new PerfCakeException("Cannot parse messages configuration: ", e);
-      } catch (final IOException e) {
-         throw new PerfCakeException("Cannot read messages content: ", e);
-      }
-      return messageStore;
-   }
-
-   /**
-    * Parse the <code>reporting</code> element into a {@link ReportManager} instance.
-    * 
-    * @param scenarioNode
-    *           DOM representation of the <code>performance</code> element of
-    *           the scenario's definition.
-    * @return Report manager.
-    * @throws XPathExpressionException
-    * @throws InstantiationException
-    * @throws IllegalAccessException
-    * @throws ClassNotFoundException
-    */
-   public ReportManager parseReporting() throws PerfCakeException {
-      final ReportManager reportManager = new ReportManager();
-
-      try {
-         log.info("--- Reporting ---");
-         final Element reportingElement = (Element) (xPathEvaluate("reporting", scenarioNode).item(0));
-         final Properties reportingProperties = getPropertiesFromSubNodes(reportingElement);
-         Utils.logProperties(log, Level.DEBUG, reportingProperties, "   ");
-
-         ObjectFactory.setPropertiesOnObject(reportManager, reportingProperties);
-
-         final NodeList reporterNodes = xPathEvaluate("reporter", reportingElement);
-         final int reporterNodesCount = reporterNodes.getLength();
-         Reporter currentReporter = null;
-         Element currentReporterElement = null;
-         Properties currentReporterProperties = null;
-         NodeList currentReporterDestinations = null;
-
-         for (int i = 0; i < reporterNodesCount; i++) {
-            currentReporterElement = (Element) reporterNodes.item(i);
-            final String reporterEnabled = currentReporterElement.getAttribute("enabled");
-
-            if (reporterEnabled == null || "".equals(reporterEnabled) || Boolean.parseBoolean(reporterEnabled)) { // ignore disabled destinations
-               currentReporterProperties = getPropertiesFromSubNodes(currentReporterElement);
-               String reportClass = currentReporterElement.getAttribute("class");
-               if (reportClass.indexOf(".") < 0) {
-                  reportClass = DEFAULT_REPORTER_PACKAGE + "." + reportClass;
-               }
-               currentReporter = (Reporter) ObjectFactory.summonInstance(reportClass, currentReporterProperties);
-
-               log.info("'- Reporter (" + reportClass + ")");
-               currentReporterDestinations = xPathEvaluate("destination", currentReporterElement);
-               final int currentReporterDestinationsCount = currentReporterDestinations.getLength();
-               Destination currentDestination = null;
-               Element currentDestinationElement = null;
-               Properties currentDestinationProperties = null;
-               Properties currentDestinationPeriodsAsProperties = null;
-               Set<Period> currentDestinationPeriodSet = null;
-               for (int j = 0; j < currentReporterDestinationsCount; j++) {
-                  currentDestinationElement = (Element) currentReporterDestinations.item(j);
-                  final String enabled = currentDestinationElement.getAttribute("enabled");
-
-                  if (enabled == null || "".equals(enabled) || Boolean.parseBoolean(enabled)) { // ignore disabled destinations
-                     String destClass = currentDestinationElement.getAttribute("class");
-                     if (destClass.indexOf(".") < 0) {
-                        destClass = DEFAULT_DESTINATION_PACKAGE + "." + destClass;
-                     }
-                     log.info(" '- Destination (" + destClass + ")");
-                     currentDestinationProperties = getPropertiesFromSubNodes(currentDestinationElement);
-                     Utils.logProperties(log, Level.DEBUG, currentDestinationProperties, "  '- ");
-                     currentDestination = (Destination) ObjectFactory.summonInstance(destClass, currentDestinationProperties);
-                     currentDestinationPeriodsAsProperties = getPropertiesFromSubNodes(currentDestinationElement, "period", "type", "value");
-                     currentDestinationPeriodSet = new HashSet<>();
-                     for (final Entry<Object, Object> entry : currentDestinationPeriodsAsProperties.entrySet()) {
-                        currentDestinationPeriodSet.add(new Period(PeriodType.valueOf(((String) entry.getKey()).toUpperCase()), Long.valueOf(entry.getValue().toString())));
-                     }
-                     currentReporter.registerDestination(currentDestination, currentDestinationPeriodSet);
-                  }
-               }
-               reportManager.registerReporter(currentReporter);
-            }
-         }
-      } catch (XPathExpressionException | InstantiationException | IllegalAccessException | InvocationTargetException | ClassNotFoundException e) {
-         throw new PerfCakeException("Cannot parse reporting configuration: ", e);
-      }
-
-      return reportManager;
-   }
-
-   public ValidatorManager parseValidation() throws PerfCakeException {
-      final ValidatorManager validatorManager = new ValidatorManager();
-
-      log.info("--- Validation ---");
-      try {
-
-         final Element validationElement = (Element) (xPathEvaluate("validation", scenarioNode)).item(0);
-         if (validationElement != null) {
-            final NodeList validatorNodes = xPathEvaluate("validator", validationElement);
-            Element validatorElement = null;
-
-            String validatorId = null;
-            String validatorClass = null;
-
-            final int validatorNodesCount = validatorNodes.getLength();
-
-            for (int i = 0; i < validatorNodesCount; i++) {
-               validatorElement = (Element) validatorNodes.item(i);
-               validatorId = validatorElement.getAttribute("id");
-               validatorClass = validatorElement.getAttribute("class");
-               if (validatorClass.indexOf(".") < 0) {
-                  validatorClass = DEFAULT_VALIDATION_PACKAGE + "." + validatorClass;
-               }
-
-               final MessageValidator messageValidator = (MessageValidator) Class.forName(validatorClass, false, ScenarioExecution.class.getClassLoader()).newInstance();
-               messageValidator.setAssertions(validatorNodes.item(i), "1");// add validator to validator mgr coll
-
-               validatorManager.addValidator(validatorId, messageValidator);
-               validatorManager.setEnabled(true);
-            }
-         }
-      } catch (InstantiationException | IllegalAccessException | ClassNotFoundException | XPathExpressionException e) {
-         throw new PerfCakeException("Cannot parse validation configuration: ", e);
-      }
-
-      return validatorManager;
-   }
-
-   public Properties parseScenarioProperties() throws PerfCakeException {
-      log.info("--- Scenario properties ---");
-      try {
-         return getPropertiesFromSubNodes(xPathEvaluate("properties", scenarioNode).item(0));
-      } catch (final XPathExpressionException e) {
-         throw new PerfCakeException("Cannot parse scenario properties configuration: ", e);
-=======
    public ScenarioParser(final URL scenario) throws PerfCakeException {
       try {
          this.scenarioConfig = Utils.readFilteredContent(scenario);
 
       } catch (IOException e) {
          throw new PerfCakeException("Cannot read scenario configuration: ", e);
->>>>>>> d87bf5da
       }
    }
 
@@ -442,29 +73,10 @@
     */
    public org.perfcake.model.Scenario parse() throws PerfCakeException {
       try {
-         Source schemaFile = new StreamSource(getClass().getResourceAsStream("/schemas/perfcake-scenario-" + Scenario.VERSION + ".xsd"));
          Source scenarioXML = new StreamSource(new ByteArrayInputStream(scenarioConfig.getBytes()));
          SchemaFactory schemaFactory = SchemaFactory.newInstance(XMLConstants.W3C_XML_SCHEMA_NS_URI);
-         Schema schema = schemaFactory.newSchema(schemaFile);
+         Schema schema = schemaFactory.newSchema(new URL("http://schema.perfcake.org/perfcake-scenario-" + Scenario.VERSION + ".xsd"));
 
-<<<<<<< HEAD
-   /**
-    * @param node
-    * @param propertyTagNameAttribute
-    * @param propertyNameAttribute
-    * @param propertyValueAttribute
-    * @return
-    * @throws XPathExpressionException
-    */
-   private static Properties getPropertiesFromSubNodes(final Node node, final String propertyTagNameAttribute, final String propertyNameAttribute, final String propertyValueAttribute) throws XPathExpressionException {
-      final Properties properties = new Properties();
-      final NodeList propertyNodes = xPathEvaluate(propertyTagNameAttribute, node);
-      final int propertyNodesCount = propertyNodes.getLength();
-      Element currentPropertyElement = null;
-      for (int i = 0; i < propertyNodesCount; i++) {
-         currentPropertyElement = (Element) propertyNodes.item(i);
-         properties.put(currentPropertyElement.getAttribute(propertyNameAttribute), currentPropertyElement.getAttribute(propertyValueAttribute));
-=======
          JAXBContext context = JAXBContext.newInstance(org.perfcake.model.Scenario.class);
          Unmarshaller unmarshaller = context.createUnmarshaller();
          unmarshaller.setSchema(schema);
@@ -473,7 +85,8 @@
          throw new PerfCakeException("Cannot validate scenario configuration: ", e);
       } catch (JAXBException e) {
          throw new PerfCakeException("Cannot parse scenario configuration: ", e);
->>>>>>> d87bf5da
+      } catch (MalformedURLException e) {
+         throw new PerfCakeException("Cannot read scenario schema to validate it: ", e);
       }
    }
 }