/*
 * -----------------------------------------------------------------------\
 * PerfCake
 *  
 * Copyright (C) 2010 - 2013 the original author or authors.
 *  
 * Licensed under the Apache License, Version 2.0 (the "License");
 * you may not use this file except in compliance with the License.
 * You may obtain a copy of the License at
 * 
 *      http://www.apache.org/licenses/LICENSE-2.0
 * 
 * Unless required by applicable law or agreed to in writing, software
 * distributed under the License is distributed on an "AS IS" BASIS,
 * WITHOUT WARRANTIES OR CONDITIONS OF ANY KIND, either express or implied.
 * See the License for the specific language governing permissions and
 * limitations under the License.
 * -----------------------------------------------------------------------/
 */
package org.perfcake.validation;

import java.io.BufferedReader;
import java.io.IOException;
import java.io.StringReader;
import java.util.HashMap;
import java.util.Map;

import org.apache.log4j.Level;
import org.apache.log4j.Logger;
import org.drools.RuleBase;
import org.drools.RuleBaseFactory;
import org.drools.StatefulSession;
import org.drools.rule.Package;
import org.perfcake.message.Message;
import org.w3c.dom.Node;

/**
 * 
 * @author Marek Baluch <baluchw@gmail.com>
 */
public class RulesMessageValidator implements MessageValidator {

   private Package pkg;

   private static final Logger log = Logger.getLogger(RulesMessageValidator.class);

   private final HashMap<String, HashMap<Integer, String>> assertionsMap = new HashMap<>();// 1, <lineNo, rule>

   private final HashMap<String, Package> packagesMap = new HashMap<>();// 1, pkg --> ext: more pkgs to one message

   private static String validatorDSL = "messageValidator.dsl";

   @Override
<<<<<<< HEAD
   public boolean isValid(final Message message) {
=======
   public void validate(final Message message) throws ValidationException {
>>>>>>> 52d270fb
      HashMap<Integer, String> assertions;
      final RuleBase ruleBase = RuleBaseFactory.newRuleBase();
      assertions = assertionsMap.get("1");
      pkg = packagesMap.get("1");

      ruleBase.addPackage(pkg);
      final StatefulSession session = ruleBase.newStatefulSession();

      final Map<Integer, String> assertionsCopy = new HashMap<>();
      assertionsCopy.putAll(assertions);

      session.setGlobal("rulesUsed", assertionsCopy);

      session.insert(message);
      session.fireAllRules();
      session.dispose();

      for (final Integer i : assertionsCopy.keySet()) {
         if (log.isEnabledFor(Level.ERROR)) {
            log.error("failed assertion: " + assertionsCopy.get(i));
         }
      }

      if (!assertionsCopy.isEmpty()) {
         if (log.isEnabledFor(Level.ERROR)) {
            // TODO log more verbose message at warn/info/debug levels
            log.error("Message is not valid");
         }
         return false;
      }

<<<<<<< HEAD
      return true;
=======
   @Override
   public boolean isValid(final Message message) {
      boolean v = true;
      try {
         validate(message);
      } catch (ValidationException e) {
         v = false;
      }
      return v;
>>>>>>> 52d270fb
   }

   @Override
   public void setAssertions(final Node validationNode, final String msgId) {
<<<<<<< HEAD
      final HashMap<Integer, String> assertions = new HashMap<>();
=======
      HashMap<Integer, String> assertions = new HashMap<>();
>>>>>>> 52d270fb
      try {
         final BufferedReader br = new BufferedReader(new StringReader(validationNode.getTextContent()));
         int lineNo = 0;
         String line;

         while ((line = br.readLine()) != null) {
            line = StringUtil.trim(line);
            if (!"".equals(line) && !line.startsWith("#")) {
               assertions.put(lineNo, line);
               lineNo++;
            }
         }
         if (this.assertionsMap != null) {
            this.assertionsMap.put(msgId, assertions);
         }
         if (this.packagesMap != null) {
            // build rules - assertions -> pkg
            try {
               pkg = RulesBuilder.build(assertions, validatorDSL);
               this.packagesMap.put("1", pkg);
            } catch (final Exception ex) {
               if (log.isEnabledFor(Level.ERROR)) {
                  log.error("Rule building exception, " + ex.getMessage());
               }
            }
         }

      } catch (final IOException ex) {
         java.util.logging.Logger.getLogger(RulesMessageValidator.class.getName()).log(java.util.logging.Level.SEVERE, null, ex);
      }
   }
}<|MERGE_RESOLUTION|>--- conflicted
+++ resolved
@@ -51,11 +51,7 @@
    private static String validatorDSL = "messageValidator.dsl";
 
    @Override
-<<<<<<< HEAD
    public boolean isValid(final Message message) {
-=======
-   public void validate(final Message message) throws ValidationException {
->>>>>>> 52d270fb
       HashMap<Integer, String> assertions;
       final RuleBase ruleBase = RuleBaseFactory.newRuleBase();
       assertions = assertionsMap.get("1");
@@ -87,28 +83,12 @@
          return false;
       }
 
-<<<<<<< HEAD
       return true;
-=======
-   @Override
-   public boolean isValid(final Message message) {
-      boolean v = true;
-      try {
-         validate(message);
-      } catch (ValidationException e) {
-         v = false;
-      }
-      return v;
->>>>>>> 52d270fb
    }
 
    @Override
    public void setAssertions(final Node validationNode, final String msgId) {
-<<<<<<< HEAD
       final HashMap<Integer, String> assertions = new HashMap<>();
-=======
-      HashMap<Integer, String> assertions = new HashMap<>();
->>>>>>> 52d270fb
       try {
          final BufferedReader br = new BufferedReader(new StringReader(validationNode.getTextContent()));
          int lineNo = 0;
