/*
 * -----------------------------------------------------------------------\
 * PerfCake
 *  
 * Copyright (C) 2010 - 2013 the original author or authors.
 *  
 * Licensed under the Apache License, Version 2.0 (the "License");
 * you may not use this file except in compliance with the License.
 * You may obtain a copy of the License at
 * 
 *      http://www.apache.org/licenses/LICENSE-2.0
 * 
 * Unless required by applicable law or agreed to in writing, software
 * distributed under the License is distributed on an "AS IS" BASIS,
 * WITHOUT WARRANTIES OR CONDITIONS OF ANY KIND, either express or implied.
 * See the License for the specific language governing permissions and
 * limitations under the License.
 * -----------------------------------------------------------------------/
 */
package org.perfcake.validation;

import java.util.HashMap;

import org.apache.log4j.Level;
import org.apache.log4j.Logger;
import org.perfcake.message.Message;
import org.w3c.dom.Node;

/**
 * 
 * @author Lucie Fabriková <lucie.fabrikova@gmail.com>
 */
public class TextMessageValidator implements MessageValidator {

   private static final Logger log = Logger.getLogger(TextMessageValidator.class);

   private final HashMap<String, String> expectedOutputs = new HashMap<>();// 1, expected output

   // ext: more possible expectedOutputs

   @Override
<<<<<<< HEAD
   public boolean isValid(final Message message) {
      final String trimmedLinesOfPayload = StringUtil.trimLines(message.getPayload().toString());
      final String resultPayload = StringUtil.trim(trimmedLinesOfPayload);
      final String expectedPayload = expectedOutputs.get("1");
=======
   public void validate(final Message message) throws ValidationException {
      String trimmedLinesOfPayload = StringUtil.trimLines(message.getPayload().toString());
      String resultPayload = StringUtil.trim(trimmedLinesOfPayload);
      String expectedPayload = expectedOutputs.get("1");
>>>>>>> 52d270fb

      if (!resultPayload.matches(expectedPayload)) {
         if (log.isEnabledFor(Level.ERROR)) {
            // TODO log more verbose description at levels like warn/info/debug
            log.error("Message is not valid.");
            return false;
         }
      }

<<<<<<< HEAD
      return true;
=======
   @Override
   public boolean isValid(final Message message) {
      boolean v = true;
      try {
         validate(message);
      } catch (ValidationException e) {
         v = false;
      }
      return v;
>>>>>>> 52d270fb
   }

   @Override
   public void setAssertions(final Node validationNode, final String msgId) {
<<<<<<< HEAD
      final String expectedOutput = validationNode.getTextContent();
=======
      String expectedOutput = validationNode.getTextContent();
>>>>>>> 52d270fb

      // refine
      final String trimmedLinesOfExpected = StringUtil.trimLines(expectedOutput);
      expectedOutputs.put("1", StringUtil.trim(trimmedLinesOfExpected));
   }

}<|MERGE_RESOLUTION|>--- conflicted
+++ resolved
@@ -39,17 +39,10 @@
    // ext: more possible expectedOutputs
 
    @Override
-<<<<<<< HEAD
    public boolean isValid(final Message message) {
       final String trimmedLinesOfPayload = StringUtil.trimLines(message.getPayload().toString());
       final String resultPayload = StringUtil.trim(trimmedLinesOfPayload);
       final String expectedPayload = expectedOutputs.get("1");
-=======
-   public void validate(final Message message) throws ValidationException {
-      String trimmedLinesOfPayload = StringUtil.trimLines(message.getPayload().toString());
-      String resultPayload = StringUtil.trim(trimmedLinesOfPayload);
-      String expectedPayload = expectedOutputs.get("1");
->>>>>>> 52d270fb
 
       if (!resultPayload.matches(expectedPayload)) {
          if (log.isEnabledFor(Level.ERROR)) {
@@ -59,28 +52,12 @@
          }
       }
 
-<<<<<<< HEAD
       return true;
-=======
-   @Override
-   public boolean isValid(final Message message) {
-      boolean v = true;
-      try {
-         validate(message);
-      } catch (ValidationException e) {
-         v = false;
-      }
-      return v;
->>>>>>> 52d270fb
    }
 
    @Override
    public void setAssertions(final Node validationNode, final String msgId) {
-<<<<<<< HEAD
       final String expectedOutput = validationNode.getTextContent();
-=======
-      String expectedOutput = validationNode.getTextContent();
->>>>>>> 52d270fb
 
       // refine
       final String trimmedLinesOfExpected = StringUtil.trimLines(expectedOutput);
