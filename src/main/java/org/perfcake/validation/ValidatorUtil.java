/*
 * -----------------------------------------------------------------------\
 * PerfCake
 *  
 * Copyright (C) 2010 - 2013 the original author or authors.
 *  
 * Licensed under the Apache License, Version 2.0 (the "License");
 * you may not use this file except in compliance with the License.
 * You may obtain a copy of the License at
 * 
 *      http://www.apache.org/licenses/LICENSE-2.0
 * 
 * Unless required by applicable law or agreed to in writing, software
 * distributed under the License is distributed on an "AS IS" BASIS,
 * WITHOUT WARRANTIES OR CONDITIONS OF ANY KIND, either express or implied.
 * See the License for the specific language governing permissions and
 * limitations under the License.
 * -----------------------------------------------------------------------/
 */
package org.perfcake.validation;

import java.util.ArrayList;
import java.util.List;

import org.apache.log4j.Level;
import org.apache.log4j.Logger;
import org.perfcake.message.Message;

/**
 * Utilities used for messages validation.
 * 
 * @author Pavel Macík <pavel.macik@gmail.com>
 * @author Lucie Fabriková <lucie.fabrikova@gmail.com>
 */
public final class ValidatorUtil {

   /**
    * log4j logger.
    */
   private static final Logger log = Logger.getLogger(ValidatorUtil.class);

   /**
    * Non-public constructor to avoid instantiation.
    */
   private ValidatorUtil() {
      super();
   }

   /**
    * TODO comment values' meaning
    * Validation operator applied to message part and validated value.
    */
   public enum Operator {
      EQUALS, MATCHES, STARTS_WITH, CONTAINS, ENDS_WITH, EXISTS
   }

   /**
    * TODO comment values' meaning
    * Message part that is validated.
    */
   public enum MessagePart {
      BODY, BODY_PART, PROPERTY, ATTACHMENT, HEADER_MESSAGE_ID, HEADER_TO, HEADER_FROM, HEADER_REPLY_TO, HEADER_FAULT_TO, HEADER_RELATES_TO, HEADER_ACTION
   }

   /**
    * TODO comment values' meaning
    * Message occurance operator.
    */
   public enum Occurance {
      NONE, AT_LEAST, AT_MOST, EXACTLY
   }

   /**
    * Validates messages in the <code>list</code> in the interval between <code>from</code> and <code>to</code> borders included. It applies <code>operator</code> on the messages <code>part</code> and
    * the valid <code>value</code>.
    * 
    * @param list
    *           Message list.
    * @param from
    *           Begin of the interval.
    * @param to
    *           End of the interval.
    * @param part
    *           Validated message part.
    * @param partValue
    *           Actual value of the parametrized message part (e.g. when <code>part</code> is a body part, this value specifies which
    *           one). If it is not provided, make it <code>null</code>.
    * @param operator
    *           Operator for validation.
    * @param value
    *           Valid value of validated message part.
    * @return A boolean value indicating, if validation of all messages passed
    *         (<code>true</code>) or not (<code>false</code>).
    */
   public static boolean validateMessages(final List<Message> list, final int from, final int to, final ValidatorUtil.MessagePart part, final String partValue, final ValidatorUtil.Operator operator, final String value) {
<<<<<<< HEAD
      final int count = list.size();
=======
      int count = list.size();
>>>>>>> 52d270fb
      if (to <= from) {
         if (log.isEnabledFor(Level.ERROR)) {
            log.error("Arguments <from>=" + from + " and <to>=" + to + " are not valid interval borders! <from> should be less than <to>.");
         }
         return false;
      } else if (from < 0 || count < to) {
         if (log.isEnabledFor(Level.ERROR)) {
            log.error("Arguments <from>=" + from + " and <to>=" + to + " are out of list's bounds. The list contains " + count + " messages.");
         }
         return false;
      }
      boolean retVal = true;
      for (int i = from; i < to; i++) {
         retVal = retVal && validateMessage(list, i, part, partValue, operator, value);
      }
      return retVal;
   }

   /**
    * Validates message in the <code>list</code> on specified position. It
    * applies <code>operator</code> on the message <code>part</code> and the
    * valid <code>value</code>.
    * 
    * @param list
    *           Message list.
    * @param number
    *           Message position in the list.
    * @param part
    *           Validated message part.
    * @param partValue
    *           Actual value of the parametrized message part (e.g. when <code>part</code> is a body part, this value specifies which
    *           one). If it is not provided, make it <code>null</code>.
    * @param operator
    *           Operator for validation.
    * @param value
    *           Valid value of validated message part.
    * @return A boolean value indicating, if validation of the message passed
    *         (<code>true</code>) or not (<code>false</code>).
    */
   public static boolean validateMessage(final List<Message> list, final int number, final ValidatorUtil.MessagePart part, final String partName, final ValidatorUtil.Operator operator, final String value) {
<<<<<<< HEAD
      final int count = list.size();
=======
      int count = list.size();
>>>>>>> 52d270fb

      if (number < 0 || number >= count) {
         if (log.isEnabledFor(Level.ERROR)) {
            log.error("Invalid message position: " + number + " (the list contains " + count + " messages)");
         }
         return false;
      } else {
         return validateMessage((list.get(number)), part, partName, operator, value);
      }
   }

<<<<<<< HEAD
   // TODO check all the cases, do they make sense?
=======
   // private static Object getMessagePart(Message message, MessagePart part, String partName) {
   // switch (part) {
   // case BODY:
   // return message.getBody().get();
   // case BODY_PART:
   // return message.getBody().get(partName);
   // case PROPERTY:
   // return message.getProperties().getProperty(partName);
   // case ATTACHMENT:
   // return message.getAttachment().get(partName);
   // case HEADER_FROM:
   // return message.getHeader().getCall().getFrom().getAddr();
   // case HEADER_TO:
   // return message.getHeader().getCall().getTo().getAddr();
   // case HEADER_REPLY_TO:
   // return message.getHeader().getCall().getReplyTo().getAddr();
   // case HEADER_FAULT_TO:
   // return message.getHeader().getCall().getFaultTo().getAddr();
   // case HEADER_RELATES_TO:
   // return message.getHeader().getCall().getRelatesTo();
   // case HEADER_ACTION:
   // return message.getHeader().getCall().getAction();
   // case HEADER_MESSAGE_ID:
   // return message.getHeader().getCall().getMessageID();
   // }
   //
   // if (log.isEnabledFor(Level.ERROR)) {
   // log.error("This argument values combination (" + part.name() + " + " + partName + ") is not valid for message validation. Please consult with documentation for more information.");
   // }
   //
   // return null;
   // }

>>>>>>> 52d270fb
   public static Object getMessagePart(final org.perfcake.message.Message message, final ValidatorUtil.MessagePart part, final String partName) {
      switch (part) {
         case BODY:
            return message.getPayload();
         case PROPERTY:
            return message.getProperty(partName);
         case HEADER_FROM:
            return message.getHeader("from");
         case HEADER_TO:
            return message.getHeader("to");
         case HEADER_REPLY_TO:
            return message.getHeader("replyTo");
         case HEADER_FAULT_TO:
            return message.getHeader("faultTo");
         case HEADER_RELATES_TO:
            return message.getHeader("relatesTo");
         case HEADER_ACTION:
            return message.getHeader("action");
         case ATTACHMENT:
            return null;
         case BODY_PART:
            return null;
         case HEADER_MESSAGE_ID:
            return message.getHeader("messageId");
      }

      if (log.isEnabledFor(Level.ERROR)) {
         log.error("This argument values combination (" + part.name() + " + " + partName + ") is not valid for message validation. Please consult with documentation for more information.");
      }

      return null;
   }

   private static boolean validatePart(final String str, final ValidatorUtil.Operator operator, final String value) {
      if (str == null) {
         return false;
      }

      switch (operator) {
         case EQUALS:
            return str.equals(value);
         case MATCHES:
            return str.matches(value);
         case STARTS_WITH:
            return str.startsWith(value);
         case CONTAINS:
            return str.contains(value);
         case ENDS_WITH:
            return str.endsWith(value);
         case EXISTS:
            return true; // now it is evident that the part exists
      }

      if (log.isEnabledFor(Level.ERROR)) {
         log.error("This argument values combination (" + operator.name() + " + " + value + ") is not valid for message validation. Please consult with documentation for more information.");
      }

      return false;
   }

   private static String getStringData(final Object data) {
      if (data == null) {
         return null;
      } else {
         if (data instanceof byte[]) {
            return new String((byte[]) data);
         } else {
            return data.toString();
         }
      }
   }

   private static boolean validateData(final Object data, final ValidatorUtil.Operator operator, final String value) {
<<<<<<< HEAD
      final String str = getStringData(data);
      return validatePart(str, operator, value);
   }

=======
      String str = getStringData(data);
      return validatePart(str, operator, value);
   }

   // public static boolean validateMessage(org.perfcake.message.Message message, MessagePart part, String partName, Operator operator, String value) {
   // return validateData(getMessagePart(message, part, partName), operator, value);
   // }

>>>>>>> 52d270fb
   public static boolean validateMessage(final Message message, final ValidatorUtil.MessagePart part, final String partName, final ValidatorUtil.Operator operator, final String value) {
      return validateData(getMessagePart(message, part, partName), operator, value);
   }

<<<<<<< HEAD
=======
   // public static boolean validateMessageInverse(org.jboss.soa.esb.qa.perfcake.message.Message message, MessagePart part, String partName, Operator operator, String value) {
   // return !validateMessage(message, part, partName, operator, value);
   // }
>>>>>>> 52d270fb
   public static boolean validateMessageInverse(final Message message, final ValidatorUtil.MessagePart part, final String partName, final ValidatorUtil.Operator operator, final String value) {
      return !validateMessage(message, part, partName, operator, value);
   }

   /**
    * Validate that the <code>list</code> contains specified number of valid messages.
    * 
    * @param list
    *           Message list.
    * @param part
    *           Validated message part.
    * @param partName
    *           Actual value of the parametrized message part (e.g. when <code>part</code> is a body part, this value specifies which
    *           one). If it is not provided, make it <code>null</code>.
    * @param operator
    *           Operator for validation.
    * @param value
    *           Valid value of validated message part.
    * @param occurance
    *           Type of message occurance in the <code>list</code>.
    * @param treshold
    *           Treshold for the <code>occurance</code> metrics.
    * @return A boolean value indicating, if validation of the message passed
    *         (<code>true</code>) or not (<code>false</code>) with actual <code>occurance</code>.
    */
   public static boolean validateMessageOccurance(final List<Message> list, final ValidatorUtil.MessagePart part, final String partName, final ValidatorUtil.Operator operator, final String value, final ValidatorUtil.Occurance occurance, final int treshold) {
      switch (occurance) {
         case NONE:
            for (int i = 0; i < list.size(); i++) {
               if (validateMessage(list, i, part, partName, operator, value)) {
                  return false;
               }
            }
            return true;
         case AT_LEAST:
            return countMessages(list, part, partName, operator, value) >= treshold;
         case AT_MOST:
            return countMessages(list, part, partName, operator, value) <= treshold;
         case EXACTLY:
            return countMessages(list, part, partName, operator, value) == treshold;
      }

      return false;
   }

   /**
    * Validate that the sublist of the <code>list</code> (between <code>from</code> and <code>to</code> (borders included)) contains specified number of valid messages.
    * 
    * @param list
    *           Message list.
    * @param from
    *           Begin of the interval.
    * @param to
    *           End of the interval.
    * @param part
    *           Validated message part.
    * @param partName
    *           Actual value of the parametrized message part (e.g. when <code>part</code> is a body part, this value specifies which
    *           one). If it is not provided, make it <code>null</code>.
    * @param operator
    *           Operator for validation.
    * @param value
    *           Valid value of validated message part.
    * @param occurance
    *           Type of message occurance in the <code>list</code>.
    * @param treshold
    *           Treshold for the <code>occurance</code> metrics.
    * @return A boolean value indicating, if validation of the message passed
    *         (<code>true</code>) or not (<code>false</code>) with actual <code>occurance</code>.
    */
   public static boolean validateMessageOccuranceOnInterval(final List<Message> list, final int from, final int to, final ValidatorUtil.MessagePart part, final String partName, final ValidatorUtil.Operator operator, final String value, final ValidatorUtil.Occurance occurance, final int treshold) {
<<<<<<< HEAD
      final int count = list.size();
=======
      int count = list.size();
>>>>>>> 52d270fb
      if (to <= from) {
         if (log.isEnabledFor(Level.ERROR)) {
            log.error("Arguments <from>=" + from + " and <to>=" + to + " are not valid interval borders! <from> should be less than <to>.");
         }
         return false;
      } else if (from < 0 || count < to) {
         if (log.isEnabledFor(Level.ERROR)) {
            log.error("Arguments <from>=" + from + " and <to>=" + to + " are out of list's bounds. The list contains " + count + " messages.");
         }
         return false;
      }
      final List<Message> subList = new ArrayList<Message>();
      for (int i = from; i <= to; i++) {
         subList.add(list.get(i));
      }
      return validateMessageOccurance(subList, part, partName, operator, value, occurance, treshold);
   }

   /**
    * Count messages in the list that match the criteria (pass the validation)..
    * 
    * @param list
    *           Message list.
    * @param part
    *           Validated message part.
    * @param partName
    *           Actual value of the parametrized message part (e.g. when <code>part</code> is a body part, this value specifies which
    *           one). If it is not provided, make it <code>null</code>.
    * @param operator
    *           Operator for validation.
    * @param value
    *           Valid value of validated message part.
    * @return Number of messages in the list that match the criteria (pass the validation).
    * @see #validateMessage(java.util.List, int, org.jboss.soa.esb.qa.perfcake.validation.ValidatorUtil.MessagePart, java.lang.String, org.jboss.soa.esb.qa.perfcake.validation.ValidatorUtil.Operator,
    *      java.lang.String)
    */
   private static int countMessages(final List<Message> list, final ValidatorUtil.MessagePart part, final String partName, final ValidatorUtil.Operator operator, final String value) {
      int messageCount = 0;
      for (int i = 0; i < list.size(); i++) {
         if (validateMessage(list, i, part, partName, operator, value)) {
            messageCount++;
         }
      }
      return messageCount;
   }

}<|MERGE_RESOLUTION|>--- conflicted
+++ resolved
@@ -93,11 +93,7 @@
     *         (<code>true</code>) or not (<code>false</code>).
     */
    public static boolean validateMessages(final List<Message> list, final int from, final int to, final ValidatorUtil.MessagePart part, final String partValue, final ValidatorUtil.Operator operator, final String value) {
-<<<<<<< HEAD
       final int count = list.size();
-=======
-      int count = list.size();
->>>>>>> 52d270fb
       if (to <= from) {
          if (log.isEnabledFor(Level.ERROR)) {
             log.error("Arguments <from>=" + from + " and <to>=" + to + " are not valid interval borders! <from> should be less than <to>.");
@@ -138,11 +134,7 @@
     *         (<code>true</code>) or not (<code>false</code>).
     */
    public static boolean validateMessage(final List<Message> list, final int number, final ValidatorUtil.MessagePart part, final String partName, final ValidatorUtil.Operator operator, final String value) {
-<<<<<<< HEAD
       final int count = list.size();
-=======
-      int count = list.size();
->>>>>>> 52d270fb
 
       if (number < 0 || number >= count) {
          if (log.isEnabledFor(Level.ERROR)) {
@@ -154,43 +146,7 @@
       }
    }
 
-<<<<<<< HEAD
    // TODO check all the cases, do they make sense?
-=======
-   // private static Object getMessagePart(Message message, MessagePart part, String partName) {
-   // switch (part) {
-   // case BODY:
-   // return message.getBody().get();
-   // case BODY_PART:
-   // return message.getBody().get(partName);
-   // case PROPERTY:
-   // return message.getProperties().getProperty(partName);
-   // case ATTACHMENT:
-   // return message.getAttachment().get(partName);
-   // case HEADER_FROM:
-   // return message.getHeader().getCall().getFrom().getAddr();
-   // case HEADER_TO:
-   // return message.getHeader().getCall().getTo().getAddr();
-   // case HEADER_REPLY_TO:
-   // return message.getHeader().getCall().getReplyTo().getAddr();
-   // case HEADER_FAULT_TO:
-   // return message.getHeader().getCall().getFaultTo().getAddr();
-   // case HEADER_RELATES_TO:
-   // return message.getHeader().getCall().getRelatesTo();
-   // case HEADER_ACTION:
-   // return message.getHeader().getCall().getAction();
-   // case HEADER_MESSAGE_ID:
-   // return message.getHeader().getCall().getMessageID();
-   // }
-   //
-   // if (log.isEnabledFor(Level.ERROR)) {
-   // log.error("This argument values combination (" + part.name() + " + " + partName + ") is not valid for message validation. Please consult with documentation for more information.");
-   // }
-   //
-   // return null;
-   // }
-
->>>>>>> 52d270fb
    public static Object getMessagePart(final org.perfcake.message.Message message, final ValidatorUtil.MessagePart part, final String partName) {
       switch (part) {
          case BODY:
@@ -264,31 +220,14 @@
    }
 
    private static boolean validateData(final Object data, final ValidatorUtil.Operator operator, final String value) {
-<<<<<<< HEAD
       final String str = getStringData(data);
       return validatePart(str, operator, value);
    }
 
-=======
-      String str = getStringData(data);
-      return validatePart(str, operator, value);
-   }
-
-   // public static boolean validateMessage(org.perfcake.message.Message message, MessagePart part, String partName, Operator operator, String value) {
-   // return validateData(getMessagePart(message, part, partName), operator, value);
-   // }
-
->>>>>>> 52d270fb
    public static boolean validateMessage(final Message message, final ValidatorUtil.MessagePart part, final String partName, final ValidatorUtil.Operator operator, final String value) {
       return validateData(getMessagePart(message, part, partName), operator, value);
    }
 
-<<<<<<< HEAD
-=======
-   // public static boolean validateMessageInverse(org.jboss.soa.esb.qa.perfcake.message.Message message, MessagePart part, String partName, Operator operator, String value) {
-   // return !validateMessage(message, part, partName, operator, value);
-   // }
->>>>>>> 52d270fb
    public static boolean validateMessageInverse(final Message message, final ValidatorUtil.MessagePart part, final String partName, final ValidatorUtil.Operator operator, final String value) {
       return !validateMessage(message, part, partName, operator, value);
    }
@@ -360,11 +299,7 @@
     *         (<code>true</code>) or not (<code>false</code>) with actual <code>occurance</code>.
     */
    public static boolean validateMessageOccuranceOnInterval(final List<Message> list, final int from, final int to, final ValidatorUtil.MessagePart part, final String partName, final ValidatorUtil.Operator operator, final String value, final ValidatorUtil.Occurance occurance, final int treshold) {
-<<<<<<< HEAD
       final int count = list.size();
-=======
-      int count = list.size();
->>>>>>> 52d270fb
       if (to <= from) {
          if (log.isEnabledFor(Level.ERROR)) {
             log.error("Arguments <from>=" + from + " and <to>=" + to + " are not valid interval borders! <from> should be less than <to>.");
