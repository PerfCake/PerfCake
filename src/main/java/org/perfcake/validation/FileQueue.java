/*
 * -----------------------------------------------------------------------\
 * PerfCake
 *  
 * Copyright (C) 2010 - 2013 the original author or authors.
 *  
 * Licensed under the Apache License, Version 2.0 (the "License");
 * you may not use this file except in compliance with the License.
 * You may obtain a copy of the License at
 * 
 *      http://www.apache.org/licenses/LICENSE-2.0
 * 
 * Unless required by applicable law or agreed to in writing, software
 * distributed under the License is distributed on an "AS IS" BASIS,
 * WITHOUT WARRANTIES OR CONDITIONS OF ANY KIND, either express or implied.
 * See the License for the specific language governing permissions and
 * limitations under the License.
 * -----------------------------------------------------------------------/
 */
package org.perfcake.validation;

import java.io.File;
import java.io.IOException;
import java.io.InputStream;
import java.io.ObjectInputStream;
import java.io.ObjectOutputStream;
import java.io.OutputStream;
import java.io.RandomAccessFile;
import java.io.Serializable;
import java.nio.channels.Channels;
import java.nio.channels.FileChannel;
import java.util.Collection;
import java.util.Iterator;
import java.util.NoSuchElementException;
import java.util.Queue;

import org.perfcake.PerfCakeException;

/**
 * FileQueue is a persistent queue, which stores its items to specified file
 * 
 * @author Pavel Drozd <ravliv7@gmail.com>
 * @author Martin Večeřa <marvenec@gmail.com>
 */
public class FileQueue<T extends Serializable> implements Queue<T> {

   public static final int EMPTY_POINTER = -1;

   public static final int LONG_SIZE = 8;

   public static final int HEADER_SIZE = LONG_SIZE * 2;

   private final InputStream inputStream;

   private final OutputStream outputStream;

   private RandomAccessFile file;

   private final FileChannel channel;

   private long pointer = EMPTY_POINTER;

   private long queueSize = 0;

<<<<<<< HEAD
   public FileQueue(final String filename) throws PerfCakeException {
      this(new File(filename));
   }

   public FileQueue(final File queueFile) throws PerfCakeException {
=======
   public FileQueue(final String filename) {
>>>>>>> 52d270fb
      try {
         final boolean fileExists = queueFile.exists();
         file = new RandomAccessFile(queueFile.getAbsolutePath(), "rw");
         if (fileExists && file.length() > 0) {
            queueSize = file.readLong();
            pointer = file.readLong();
         } else {
            file.writeLong(queueSize);
            file.writeLong(pointer);
         }
      } catch (final RuntimeException | IOException e) {
         throw new PerfCakeException("Cannot create and open a file queue: ", e);
      }

      channel = file.getChannel();
      inputStream = Channels.newInputStream(channel);
      outputStream = Channels.newOutputStream(channel);
   }

   @Override
   public boolean add(final T item) {
      try {
         synchronized (this) {
            channel.position(channel.size());
            // write object to file
            final ObjectOutputStream s = new ObjectOutputStream(outputStream);
            s.writeObject(item);
            s.flush();

            queueSize++;
            file.seek(0);
            file.writeLong(queueSize);
            if (pointer == EMPTY_POINTER) {
               pointer = HEADER_SIZE;
               file.writeLong(pointer);
            }
            return true;
         }
      } catch (final IOException e) {
         throw new RuntimeException(e);
      }
   }

   @Override
   public synchronized int size() {
      return (int) queueSize;
   }

   @Override
   public T peek() {
      synchronized (this) {
         if (pointer != EMPTY_POINTER) {
            return getItem();
         }
      }
      return null;
   }

   @Override
   public synchronized void clear() {
      try {
         pointer = EMPTY_POINTER;
         queueSize = 0;
         file.setLength(HEADER_SIZE);
      } catch (final IOException e) {
         throw new RuntimeException(e);
      }
   }

   @Override
   public boolean isEmpty() {
      try {
         synchronized (this) {
            file.seek(LONG_SIZE);
            pointer = file.readLong();
            return pointer == EMPTY_POINTER;
         }
      } catch (final IOException e) {
         throw new RuntimeException(e);
      }
   }

   @Override
   public boolean addAll(final Collection<? extends T> c) {
<<<<<<< HEAD
      for (final T item : c) {
=======
      for (T item : c) {
>>>>>>> 52d270fb
         add(item);
      }
      return true;
   }

   @Override
   public boolean offer(final T e) {
      return add(e);
   }

   @Override
   public T remove() {
      final T item = poll();
      if (item != null) {
         return item;
      }
      throw new NoSuchElementException();
   }

   @Override
   public T poll() {
      try {
         synchronized (this) {
            if (pointer != EMPTY_POINTER) {
               final T result = getItem();
               pointer = channel.position();
               file.seek(0);
               if (pointer == channel.size()) {
                  clear();
               }
               queueSize--;
               file.writeLong(queueSize);
               file.writeLong(pointer);
               return result;
            }
         }
         return null;
      } catch (final IOException e) {
         throw new RuntimeException(e);
      }
   }

   @Override
   public T element() {
      return getItem();
   }

   /**
    * Returns first item in queue
    * 
    * @return
    */
   @SuppressWarnings("unchecked")
   protected T getItem() {
      try {
         synchronized (this) {
            channel.position(pointer);
            return (T) new ObjectInputStream(inputStream).readObject();
         }
      } catch (final ClassNotFoundException e) {
         throw new RuntimeException(e);
      } catch (final IOException e) {
         throw new RuntimeException(e);
      }
   }

   @Override
   public boolean contains(final Object o) {
      throw new UnsupportedOperationException();
   }

   @Override
   public Iterator<T> iterator() {
      throw new UnsupportedOperationException();
   }

   @Override
   public Object[] toArray() {
      throw new UnsupportedOperationException();
   }

   @Override
<<<<<<< HEAD
   public <U> U[] toArray(final U[] a) {
=======
   public <T> T[] toArray(final T[] a) {
>>>>>>> 52d270fb
      throw new UnsupportedOperationException();
   }

   @Override
   public boolean remove(final Object o) {
      throw new UnsupportedOperationException();
   }

   @Override
   public boolean containsAll(final Collection<?> c) {
      throw new UnsupportedOperationException();
   }

   @Override
   public boolean removeAll(final Collection<?> c) {
      throw new UnsupportedOperationException();
   }

   @Override
   public boolean retainAll(final Collection<?> c) {
      throw new UnsupportedOperationException();
   }

}<|MERGE_RESOLUTION|>--- conflicted
+++ resolved
@@ -62,15 +62,11 @@
 
    private long queueSize = 0;
 
-<<<<<<< HEAD
    public FileQueue(final String filename) throws PerfCakeException {
       this(new File(filename));
    }
 
    public FileQueue(final File queueFile) throws PerfCakeException {
-=======
-   public FileQueue(final String filename) {
->>>>>>> 52d270fb
       try {
          final boolean fileExists = queueFile.exists();
          file = new RandomAccessFile(queueFile.getAbsolutePath(), "rw");
@@ -155,11 +151,7 @@
 
    @Override
    public boolean addAll(final Collection<? extends T> c) {
-<<<<<<< HEAD
       for (final T item : c) {
-=======
-      for (T item : c) {
->>>>>>> 52d270fb
          add(item);
       }
       return true;
@@ -242,11 +234,7 @@
    }
 
    @Override
-<<<<<<< HEAD
    public <U> U[] toArray(final U[] a) {
-=======
-   public <T> T[] toArray(final T[] a) {
->>>>>>> 52d270fb
       throw new UnsupportedOperationException();
    }
 
