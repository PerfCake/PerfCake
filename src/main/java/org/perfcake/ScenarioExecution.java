--- conflicted
+++ resolved
@@ -60,10 +60,7 @@
       options.addOption(OptionBuilder.withLongOpt(PerfCakeConst.SCENARIO_OPT).withDescription("scenario to be executed").hasArg().withArgName("SCENARIO").create("s"));
       options.addOption(OptionBuilder.withLongOpt(PerfCakeConst.SCENARIOS_DIR_OPT).withDescription("directory for scenarios").hasArg().withArgName("SCENARIOS_DIR").create("sd"));
       options.addOption(OptionBuilder.withLongOpt(PerfCakeConst.MESSAGES_DIR_OPT).withDescription("directory for messages").hasArg().withArgName("MESSAGES_DIR").create("md"));
-<<<<<<< HEAD
-=======
       options.addOption(OptionBuilder.withLongOpt(PerfCakeConst.PLUGINS_DIR_OPT).withDescription("directory for plugins").hasArg().withArgName("PLUGINS_DIR").create("pd"));
->>>>>>> bda171c7
       options.addOption(OptionBuilder.withLongOpt(PerfCakeConst.PROPERTIES_FILE_OPT).withDescription("custom system properties file").hasArg().withArgName("PROPERTIES_FILE").create("pf"));
       options.addOption(OptionBuilder.withArgName("property=value").hasArgs(2).withValueSeparator().withDescription("system properties").create("D"));
 
@@ -95,22 +92,6 @@
          System.setProperty(PerfCakeConst.MESSAGES_DIR_PROPERTY, Utils.determineDefaultLocation("messages"));
       }
 
-<<<<<<< HEAD
-      if (commandLine.hasOption(PerfCakeConst.PROPERTIES_FILE_OPT)) {
-          System.setProperty(PerfCakeConst.PROPERTIES_FILE_PROPERTY, commandLine.getOptionValue(PerfCakeConst.PROPERTIES_FILE_OPT));
-      }
-      
-      Properties props = new Properties();
-      if(System.getProperty(PerfCakeConst.PROPERTIES_FILE_PROPERTY) != null) {
-          try {
-              props.load(new FileInputStream(System.getProperty(PerfCakeConst.PROPERTIES_FILE_PROPERTY)));
-          } catch (FileNotFoundException e1) {
-              // bad file path, we can still continue without reading file
-              e1.printStackTrace();
-          } catch (IOException e1) {
-              e1.printStackTrace();
-          }
-=======
       if (commandLine.hasOption(PerfCakeConst.PLUGINS_DIR_OPT)) {
          System.setProperty(PerfCakeConst.PLUGINS_DIR_PROPERTY, commandLine.getOptionValue(PerfCakeConst.PLUGINS_DIR_OPT));
       } else {
@@ -131,7 +112,6 @@
          } catch (IOException e1) {
             e1.printStackTrace();
          }
->>>>>>> bda171c7
       }
       props.putAll(commandLine.getOptionProperties("D"));
       for (Entry<Object, Object> entry : props.entrySet()) {
