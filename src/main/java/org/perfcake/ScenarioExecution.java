/*
 * -----------------------------------------------------------------------\
 * PerfCake
 *  
 * Copyright (C) 2010 - 2013 the original author or authors.
 *  
 * Licensed under the Apache License, Version 2.0 (the "License");
 * you may not use this file except in compliance with the License.
 * You may obtain a copy of the License at
 * 
 *      http://www.apache.org/licenses/LICENSE-2.0
 * 
 * Unless required by applicable law or agreed to in writing, software
 * distributed under the License is distributed on an "AS IS" BASIS,
 * WITHOUT WARRANTIES OR CONDITIONS OF ANY KIND, either express or implied.
 * See the License for the specific language governing permissions and
 * limitations under the License.
 * -----------------------------------------------------------------------/
 */
package org.perfcake;

<<<<<<< HEAD
=======
import java.net.URL;
import java.net.URLClassLoader;
import java.util.Calendar;
import java.util.Collections;
import java.util.LinkedList;
import java.util.List;
import java.util.Map.Entry;
import java.util.Properties;

import org.apache.commons.cli.CommandLine;
import org.apache.commons.cli.CommandLineParser;
import org.apache.commons.cli.GnuParser;
import org.apache.commons.cli.HelpFormatter;
import org.apache.commons.cli.OptionBuilder;
import org.apache.commons.cli.Options;
import org.apache.commons.cli.ParseException;
import org.apache.log4j.Level;
>>>>>>> fe12eecb
import org.apache.log4j.Logger;
import org.perfcake.util.Utils;

/**
 * @author Pavel Macík <pavel.macik@gmail.com>
 * @author Martin Večeřa <marvenec@gmail.com>
<<<<<<< HEAD
 * 
 */
public class ScenarioExecution {

   public static final Logger log = Logger.getLogger(ScenarioExecution.class);

   public static void main(String[] args) {

      log.info("=== Welcome to PerfCake ===");

      Scenario scenario = null;

      try {
         scenario = new Scenario(Utils.getProperty("scenario"));
         scenario.parse();
      } catch (PerfCakeException e) {
         log.fatal("Cannot parse scenario: ", e);
         return;
      }

=======
 * @author Jiří Sedláček <jiri@sedlackovi.cz> 
 */
public class ScenarioExecution {

   private static final Logger log = Logger.getLogger(ScenarioExecution.class);

   @SuppressWarnings("static-access")
   public static void main(final String[] args) {
      final HelpFormatter formatter = new HelpFormatter();

      final Options options = new Options();

      options.addOption(OptionBuilder.withLongOpt(PerfCakeConst.SCENARIO_OPT).withDescription("scenario to be executed").hasArg().withArgName("SCENARIO").create("s"));
      options.addOption(OptionBuilder.withLongOpt(PerfCakeConst.SCENARIOS_DIR_OPT).withDescription("directory for scenarios").hasArg().withArgName("SCENARIOS_DIR").create("sd"));
      options.addOption(OptionBuilder.withLongOpt(PerfCakeConst.MESSAGES_DIR_OPT).withDescription("directory for messages").hasArg().withArgName("MESSAGES_DIR").create("md"));
      options.addOption(OptionBuilder.withArgName("property=value").hasArgs(2).withValueSeparator().withDescription("system properties").create("D"));

      final CommandLineParser commandLineParser = new GnuParser();
      final CommandLine commandLine;
      try {
         commandLine = commandLineParser.parse(options, args);
      } catch (ParseException pe) {
         pe.printStackTrace();
         return;
      }

      if (commandLine.hasOption(PerfCakeConst.SCENARIO_OPT)) {
         System.setProperty(PerfCakeConst.SCENARIO_PROPERTY, commandLine.getOptionValue(PerfCakeConst.SCENARIO_OPT));
      } else {
         formatter.printHelp("ScenarioExecution -s <SCENARIO> [-sd <SCENARIO_DIR>] [-md <MESSAGES_DIR>] [-D<property=value>]*", options);
         return;
      }

      if (commandLine.hasOption(PerfCakeConst.SCENARIOS_DIR_OPT)) {
         System.setProperty(PerfCakeConst.SCENARIOS_DIR_PROPERTY, commandLine.getOptionValue(PerfCakeConst.SCENARIOS_DIR_OPT));
      }

      if (commandLine.hasOption(PerfCakeConst.MESSAGES_DIR_OPT)) {
         System.setProperty(PerfCakeConst.MESSAGES_DIR_PROPERTY, commandLine.getOptionValue(PerfCakeConst.MESSAGES_DIR_OPT));
      }

      Properties props = commandLine.getOptionProperties("D");
      for (Entry<Object, Object> entry : props.entrySet()) {
         System.setProperty(entry.getKey().toString(), entry.getValue().toString());
      }

      System.setProperty(PerfCakeConst.TIMESTAMP_PROPERTY, String.valueOf(Calendar.getInstance().getTimeInMillis()));

      log.info("=== Welcome to PerfCake ===");

      if (log.isEnabledFor(Level.TRACE)) {
         // Print system properties
         log.trace("System properties:");
         List<String> p = new LinkedList<>();
         for (Entry<Object, Object> entry : System.getProperties().entrySet()) {
            p.add("\t" + entry.getKey() + "=" + entry.getValue());
         }

         Collections.sort(p);

         for (String s : p) {
            log.trace(s);
         }

         // Print classpath
         log.trace("Classpath:");
         ClassLoader currentCL = ScenarioExecution.class.getClassLoader();
         URL[] curls = ((URLClassLoader) currentCL).getURLs();

         for (int i = 0; i < curls.length; i++) {
            log.trace("\t" + curls[i]);
         }
      }

      Scenario scenario = null;

      try {
         scenario = new ScenarioBuilder().load(Utils.getProperty(PerfCakeConst.SCENARIO_PROPERTY)).build();
      } catch (Exception e) {
         log.fatal("Cannot load scenario: ", e);
         return;
      }

>>>>>>> fe12eecb
      try {
         scenario.init();
         scenario.run();
      } catch (PerfCakeException e) {
         log.fatal("Error running scenario: ", e);
      } finally {
         try {
            scenario.close();
         } catch (PerfCakeException e) {
            log.fatal("Scenario did not finish properly: ", e);
         }
      }
   }

}<|MERGE_RESOLUTION|>--- conflicted
+++ resolved
@@ -19,8 +19,6 @@
  */
 package org.perfcake;
 
-<<<<<<< HEAD
-=======
 import java.net.URL;
 import java.net.URLClassLoader;
 import java.util.Calendar;
@@ -38,35 +36,12 @@
 import org.apache.commons.cli.Options;
 import org.apache.commons.cli.ParseException;
 import org.apache.log4j.Level;
->>>>>>> fe12eecb
 import org.apache.log4j.Logger;
 import org.perfcake.util.Utils;
 
 /**
  * @author Pavel Macík <pavel.macik@gmail.com>
  * @author Martin Večeřa <marvenec@gmail.com>
-<<<<<<< HEAD
- * 
- */
-public class ScenarioExecution {
-
-   public static final Logger log = Logger.getLogger(ScenarioExecution.class);
-
-   public static void main(String[] args) {
-
-      log.info("=== Welcome to PerfCake ===");
-
-      Scenario scenario = null;
-
-      try {
-         scenario = new Scenario(Utils.getProperty("scenario"));
-         scenario.parse();
-      } catch (PerfCakeException e) {
-         log.fatal("Cannot parse scenario: ", e);
-         return;
-      }
-
-=======
  * @author Jiří Sedláček <jiri@sedlackovi.cz> 
  */
 public class ScenarioExecution {
@@ -150,7 +125,6 @@
          return;
       }
 
->>>>>>> fe12eecb
       try {
          scenario.init();
          scenario.run();
@@ -164,5 +138,4 @@
          }
       }
    }
-
 }