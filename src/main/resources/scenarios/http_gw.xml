--- conflicted
+++ resolved
@@ -3,40 +3,14 @@
    <properties>
       <property name="quickstartName" value="http_gw"/>
    </properties>
-<<<<<<< HEAD
-   <generator class="LongtermMessageGenerator" threads="100">
-      <property name="threadQueueSize" value="50000"/>
-      <property name="duration" value="30"/>
-      <property name="warmUpEnabled" value="true"/>
-=======
    <generator class="DefaultMessageGenerator" threads="${perfcake.performance.thread.count:100}">
       <run type="time" value="${perfcake.performance.duration:300000}"/>
       <property name="threadQueueSize" value="50000"/>
->>>>>>> fe12eecb
    </generator>
    <sender class="HTTPSender">
       <property name="target" value="http://${server.host}:${server.port}/HTTPGateway/http/PerformanceTest/HTTPGateway"/>
    </sender>
    <reporting>
-<<<<<<< HEAD
-      <property name="tags" value=""/>
-      <property name="uniqueId" value="${scenario}"/>
-      <reporter class="ATReporter">
-         <property name="label_type" value="Time"/>
-         <destination class="CsvDestination">
-            <property name="periodicity" value="10%"/>
-            <property name="outputPath" value="logs"/>
-         </destination>
-         <destination class="ConsoleDestination">
-            <property name="periodicity" value="1s"/>
-         </destination>
-      </reporter>
-      <!--reporter class="KPIReporter">
-         <property name="label_type" value="Time" />
-         <destination class="CsvDestination">
-            <property name="outputPath" value="logs"/>
-            <property name="periodicity" value="10%"/>
-=======
       <reporter class="ResponseTimeReporter">
          <destination class="CSVDestination">
             <period type="time" value="30000"/>
@@ -53,7 +27,6 @@
          </destination>
          <destination class="ConsoleDestination">
             <period type="time" value="30000" />
->>>>>>> fe12eecb
          </destination>
       </reporter-->
    </reporting>
