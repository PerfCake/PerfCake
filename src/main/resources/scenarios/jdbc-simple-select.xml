--- conflicted
+++ resolved
@@ -3,14 +3,8 @@
    <properties>
       <property name="quickstartName" value="eds"/>
    </properties>
-<<<<<<< HEAD
-   <generator class="ImmediateMessageGenerator" threads="500">
-      <property name="count" value="500000"/>
-      <property name="warmUpEnabled" value="true"/>
-=======
    <generator class="ImmediateMessageGenerator" threads="${perfcake.performance.thread.count:500}">
       <run type="iteration" value="${perfcake.performance.count:500000}"/>
->>>>>>> fe12eecb
    </generator>
    <sender class="JDBCSender">
       <property name="target" value="jdbc:postgres:/localhost:5432/postgres"/>
@@ -18,12 +12,9 @@
       <property name="username" value="postgres"/>
       <property name="password" value="password"/>
    </sender>
-<<<<<<< HEAD
-=======
    <reporting>
       <reporter class="WarmUpReporter"/>
    </reporting>
->>>>>>> fe12eecb
    <messages>
       <message uri="jdbc-simple-select.sql"/>
    </messages>
