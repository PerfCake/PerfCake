<?xml version="1.0" encoding="utf-8"?>
<scenario xmlns="urn:perfcake:scenario:0.2" enabled="true">
   <properties>
      <property name="quickstartName" value="camel_gw_jms"/>
   </properties>
<<<<<<< HEAD
   <generator class="LongtermMessageGenerator" threads="25">
      <property name="threadQueueSize" value="1000"/>
      <property name="duration" value="300"/>
      <property name="warmUpEnabled" value="true"/>
   </generator>
   <sender class="RequestResponseJMSSender">
      <property name="target" value="queue/camel_gw_jms_request"/>
      <property name="sendAsObject" value="true"/>
=======
   <generator class="DefaultMessageGenerator" threads="${perfcake.performance.thread.count:25}">
      <run type="time" value="${perfcake.performance.duration:300000}"/>
      <property name="threadQueueSize" value="50000"/>
   </generator>
   <sender class="RequestResponseJMSSender">
      <property name="target" value="queue/camel_gw_jms_request"/>
      <property name="messageType" value="OBJECT"/>
>>>>>>> fe12eecb
      <property name="responseTarget" value="queue/camel_gw_jms_response"/>
      <property name="receivingTimeout" value="10000"/>
      <property name="receiveAttempts" value="1"/>
      <property name="connectionFactory" value="XAConnectionFactory"/>
   </sender>
   <reporting>
<<<<<<< HEAD
      <property name="tags" value=""/>
      <property name="uniqueId" value="${scenario}"/>
      <reporter class="ATReporter">
         <property name="label_type" value="Time"/>
         <destination class="CsvDestination">
            <property name="periodicity" value="10%"/>
            <property name="outputPath" value="logs"/>
         </destination>
         <!--destination class="ConsoleDestination">
            <property name="periodicity" value="1s"/>
         </destination-->
      </reporter>
      <!--reporter class="KPIReporter">
         <property name="label_type" value="Time" />
         <destination class="CsvDestination">
            <property name="outputPath" value="logs/${scenario}"/>
            <property name="periodicity" value="1s"/>
=======
      <reporter class="ResponseTimeReporter">
         <destination class="CSVDestination">
            <period type="time" value="30000"/>
            <property name="path" value="${scenario}-response-time.csv"/>
         </destination>
         <!--destination class="ConsoleDestination">
            <period type="time" value="30000" />
         </destination-->
      </reporter>
      <!--reporter class="MemoryUsageReporter">
         <destination class="CSVDestination">
            <period type="time" value="30000"/>
            <property name="path" value="${scenario}-memory-usage.csv" />
         </destination>
         <destination class="ConsoleDestination">
            <period type="time" value="30000" />
>>>>>>> fe12eecb
         </destination>
      </reporter-->
   </reporting>
   <messages>
      <message uri="1kB_message.xml"/>
   </messages>
</scenario><|MERGE_RESOLUTION|>--- conflicted
+++ resolved
@@ -3,16 +3,6 @@
    <properties>
       <property name="quickstartName" value="camel_gw_jms"/>
    </properties>
-<<<<<<< HEAD
-   <generator class="LongtermMessageGenerator" threads="25">
-      <property name="threadQueueSize" value="1000"/>
-      <property name="duration" value="300"/>
-      <property name="warmUpEnabled" value="true"/>
-   </generator>
-   <sender class="RequestResponseJMSSender">
-      <property name="target" value="queue/camel_gw_jms_request"/>
-      <property name="sendAsObject" value="true"/>
-=======
    <generator class="DefaultMessageGenerator" threads="${perfcake.performance.thread.count:25}">
       <run type="time" value="${perfcake.performance.duration:300000}"/>
       <property name="threadQueueSize" value="50000"/>
@@ -20,32 +10,12 @@
    <sender class="RequestResponseJMSSender">
       <property name="target" value="queue/camel_gw_jms_request"/>
       <property name="messageType" value="OBJECT"/>
->>>>>>> fe12eecb
       <property name="responseTarget" value="queue/camel_gw_jms_response"/>
       <property name="receivingTimeout" value="10000"/>
       <property name="receiveAttempts" value="1"/>
       <property name="connectionFactory" value="XAConnectionFactory"/>
    </sender>
    <reporting>
-<<<<<<< HEAD
-      <property name="tags" value=""/>
-      <property name="uniqueId" value="${scenario}"/>
-      <reporter class="ATReporter">
-         <property name="label_type" value="Time"/>
-         <destination class="CsvDestination">
-            <property name="periodicity" value="10%"/>
-            <property name="outputPath" value="logs"/>
-         </destination>
-         <!--destination class="ConsoleDestination">
-            <property name="periodicity" value="1s"/>
-         </destination-->
-      </reporter>
-      <!--reporter class="KPIReporter">
-         <property name="label_type" value="Time" />
-         <destination class="CsvDestination">
-            <property name="outputPath" value="logs/${scenario}"/>
-            <property name="periodicity" value="1s"/>
-=======
       <reporter class="ResponseTimeReporter">
          <destination class="CSVDestination">
             <period type="time" value="30000"/>
@@ -62,7 +32,6 @@
          </destination>
          <destination class="ConsoleDestination">
             <period type="time" value="30000" />
->>>>>>> fe12eecb
          </destination>
       </reporter-->
    </reporting>
