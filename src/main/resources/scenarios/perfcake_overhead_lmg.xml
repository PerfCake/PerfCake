<?xml version="1.0" encoding="utf-8"?>
<scenario xmlns="urn:perfcake:scenario:0.2" enabled="true">
   <!--properties/-->
<<<<<<< HEAD
   <generator class="LongtermMessageGenerator" threads="100">
      <property name="threadQueueSize" value="500000"/>
      <property name="duration" value="300"/>
      <property name="warmUpEnabled" value="false"/>
=======
   <generator class="DefaultMessageGenerator" threads="${perfcake.performance.thread.count:100}">
      <run type="time" value="${perfcake.performance.duration:300000}"/>
      <property name="threadQueueSize" value="1000"/>
>>>>>>> fe12eecb
   </generator>
   <sender class="DummySender">
      <property name="target" value=""/>
   </sender>
   <reporting>
<<<<<<< HEAD
      <property name="tags" value=""/>
      <property name="uniqueId" value="${scenario}"/>
      <reporter class="ATReporter">
         <property name="label_type" value="Time"/>
         <destination class="CsvDestination">
            <property name="periodicity" value="1%"/>
            <property name="outputPath" value="logs"/>
         </destination>
         <destination class="ConsoleDestination">
            <property name="periodicity" value="1%"/>
         </destination>
      </reporter>
      <!--reporter class="KPIReporter">
         <property name="label_type" value="Time" />
         <destination class="CsvDestination">
            <property name="outputPath" value="logs"/>
            <property name="periodicity" value="10%"/>
         </destination>
      </reporter-->
   </reporting>
   <messages>
      <message uri="5kB_soap_reply.xml"/>
   </messages>
=======
      <reporter class="ResponseTimeReporter">
         <destination class="CSVDestination">
            <period type="time" value="30000"/>
            <property name="path" value="${scenario}-response-time.csv"/>
         </destination>
         <!--destination class="ConsoleDestination">
            <period type="time" value="30000" />
         </destination-->
      </reporter>
      <!--reporter class="MemoryUsageReporter">
         <destination class="CSVDestination">
            <period type="time" value="30000"/>
            <property name="path" value="${scenario}-memory-usage.csv" />
         </destination>
         <destination class="ConsoleDestination">
            <period type="time" value="30000" />
         </destination>
      </reporter-->
   </reporting>
>>>>>>> fe12eecb
</scenario><|MERGE_RESOLUTION|>--- conflicted
+++ resolved
@@ -1,46 +1,14 @@
 <?xml version="1.0" encoding="utf-8"?>
 <scenario xmlns="urn:perfcake:scenario:0.2" enabled="true">
    <!--properties/-->
-<<<<<<< HEAD
-   <generator class="LongtermMessageGenerator" threads="100">
-      <property name="threadQueueSize" value="500000"/>
-      <property name="duration" value="300"/>
-      <property name="warmUpEnabled" value="false"/>
-=======
    <generator class="DefaultMessageGenerator" threads="${perfcake.performance.thread.count:100}">
       <run type="time" value="${perfcake.performance.duration:300000}"/>
       <property name="threadQueueSize" value="1000"/>
->>>>>>> fe12eecb
    </generator>
    <sender class="DummySender">
       <property name="target" value=""/>
    </sender>
    <reporting>
-<<<<<<< HEAD
-      <property name="tags" value=""/>
-      <property name="uniqueId" value="${scenario}"/>
-      <reporter class="ATReporter">
-         <property name="label_type" value="Time"/>
-         <destination class="CsvDestination">
-            <property name="periodicity" value="1%"/>
-            <property name="outputPath" value="logs"/>
-         </destination>
-         <destination class="ConsoleDestination">
-            <property name="periodicity" value="1%"/>
-         </destination>
-      </reporter>
-      <!--reporter class="KPIReporter">
-         <property name="label_type" value="Time" />
-         <destination class="CsvDestination">
-            <property name="outputPath" value="logs"/>
-            <property name="periodicity" value="10%"/>
-         </destination>
-      </reporter-->
-   </reporting>
-   <messages>
-      <message uri="5kB_soap_reply.xml"/>
-   </messages>
-=======
       <reporter class="ResponseTimeReporter">
          <destination class="CSVDestination">
             <period type="time" value="30000"/>
@@ -60,5 +28,4 @@
          </destination>
       </reporter-->
    </reporting>
->>>>>>> fe12eecb
 </scenario>