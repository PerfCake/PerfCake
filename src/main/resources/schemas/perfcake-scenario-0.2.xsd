<?xml version="1.0" encoding="utf-8"?>
<xsd:schema xmlns:xsd="http://www.w3.org/2001/XMLSchema" xmlns="urn:perfcake:scenario:0.2" xmlns:pc="urn:perfcake:scenario:0.2" version="1.0" targetNamespace="urn:perfcake:scenario:0.2" elementFormDefault="qualified">
   <xsd:element name="property">
      <xsd:complexType>
         <xsd:attribute name="name" type="xsd:string"/>
         <xsd:attribute name="value" type="xsd:string"/>
      </xsd:complexType>
   </xsd:element>
   <xsd:element name="header">
      <xsd:complexType>
         <xsd:attribute name="name" type="xsd:string"/>
         <xsd:attribute name="value" type="xsd:string"/>
      </xsd:complexType>
   </xsd:element>
   <xsd:element name="scenario">
      <xsd:complexType>
         <xsd:sequence>
            <xsd:element name="properties" minOccurs="0" maxOccurs="1">
<<<<<<< HEAD
=======
               <xsd:complexType>
                  <xsd:sequence>
                     <xsd:element maxOccurs="unbounded" minOccurs="0" ref="pc:property"/>
                  </xsd:sequence>
               </xsd:complexType>
            </xsd:element>
            <xsd:element name="generator" minOccurs="1" maxOccurs="1">
               <xsd:complexType>
                  <xsd:sequence>
                  	 <xsd:element name="run" minOccurs="0" maxOccurs="1">
                        <xsd:complexType>
                           <xsd:attribute name="type" type="xsd:string"/>
                           <xsd:attribute name="value" type="xsd:string"/>
                        </xsd:complexType>
                     </xsd:element>
                     <xsd:sequence>
                     	<xsd:element maxOccurs="unbounded" minOccurs="0" ref="pc:property"/>
                     </xsd:sequence>
                  </xsd:sequence>
                  <xsd:attribute name="class" type="xsd:string"/>
                  <xsd:attribute name="threads" type="xsd:string"/>
               </xsd:complexType>
            </xsd:element>
            <xsd:element name="sender" minOccurs="1" maxOccurs="1">
>>>>>>> fe12eecb
               <xsd:complexType>
                  <xsd:sequence>
                     <xsd:element maxOccurs="unbounded" minOccurs="0" ref="pc:property"/>
                  </xsd:sequence>
<<<<<<< HEAD
               </xsd:complexType>
            </xsd:element>
            <xsd:element name="generator" minOccurs="1" maxOccurs="1">
               <xsd:complexType>
                  <xsd:sequence>
                     <xsd:element maxOccurs="unbounded" minOccurs="0" ref="pc:property"/>
                  </xsd:sequence>
                  <xsd:attribute name="class" type="xsd:string"/>
                  <xsd:attribute name="threads" type="xsd:string"/>
               </xsd:complexType>
            </xsd:element>
            <xsd:element name="sender" minOccurs="1" maxOccurs="1">
               <xsd:complexType>
                  <xsd:sequence>
                     <xsd:element maxOccurs="unbounded" minOccurs="0" ref="pc:property"/>
                  </xsd:sequence>
                  <xsd:attribute name="class" type="xsd:string"/>
               </xsd:complexType>
            </xsd:element>
            <xsd:element name="reporting" minOccurs="0" maxOccurs="1">
               <xsd:complexType>
                  <xsd:sequence>
                     <xsd:sequence>
                        <xsd:element maxOccurs="unbounded" minOccurs="0" ref="pc:property"/>
                     </xsd:sequence>
                     <xsd:element maxOccurs="unbounded" name="reporter">
                        <xsd:complexType>
                           <xsd:sequence>
                              <xsd:element maxOccurs="unbounded" minOccurs="0" ref="pc:property"/>
                              <xsd:element maxOccurs="unbounded" name="destination">
                                 <xsd:complexType>
                                    <xsd:sequence>
                                       <xsd:element maxOccurs="unbounded" minOccurs="0" ref="pc:property"/>
                                    </xsd:sequence>
                                    <xsd:attribute name="class" type="xsd:string"/>
                                 </xsd:complexType>
                              </xsd:element>
                           </xsd:sequence>
                           <xsd:attribute name="class" type="xsd:string"/>
                        </xsd:complexType>
                     </xsd:element>
                  </xsd:sequence>
               </xsd:complexType>
            </xsd:element>
            <xsd:element name="messages" minOccurs="0" maxOccurs="1">
               <xsd:complexType>
                  <xsd:sequence>
                     <xsd:element maxOccurs="unbounded" name="message">
                        <xsd:complexType>
                           <xsd:choice minOccurs="0" maxOccurs="unbounded">
                              <xsd:element name="validatorRef" minOccurs="0" maxOccurs="unbounded">
                                 <xsd:complexType>
                                    <xsd:attribute name="id" type="xsd:string"/>
                                 </xsd:complexType>
                              </xsd:element>
                              <xsd:element maxOccurs="unbounded" ref="pc:header"/>
                              <xsd:element maxOccurs="unbounded" ref="pc:property"/>
                           </xsd:choice>
                           <xsd:attribute name="uri" type="xsd:string"/>
                           <xsd:attribute name="multiplicity" type="xsd:string"/>
                        </xsd:complexType>
                     </xsd:element>
                  </xsd:sequence>
               </xsd:complexType>
            </xsd:element>
            <xsd:element name="validation" minOccurs="0" maxOccurs="1">
               <xsd:complexType>
                  <xsd:sequence>
                     <xsd:element name="validator" maxOccurs="unbounded" minOccurs="0">
                        <xsd:complexType>
=======
                  <xsd:attribute name="class" type="xsd:string"/>
               </xsd:complexType>
            </xsd:element>
            <xsd:element name="reporting" minOccurs="0" maxOccurs="1">
               <xsd:complexType>
                  <xsd:sequence>
                     <xsd:sequence>
                        <xsd:element maxOccurs="unbounded" minOccurs="0" ref="pc:property"/>
                     </xsd:sequence>
                     <xsd:element maxOccurs="unbounded" name="reporter">
                        <xsd:complexType>
                           <xsd:sequence>
                              <xsd:element maxOccurs="unbounded" minOccurs="0" ref="pc:property"/>
                              <xsd:element maxOccurs="unbounded" minOccurs="0" name="destination">
                                 <xsd:complexType>
                                    <xsd:sequence>
                                       <xsd:element name="period" minOccurs="0" maxOccurs="unbounded">
                                          <xsd:complexType>
                                             <xsd:attribute name="type" type="xsd:string"/>
                                             <xsd:attribute name="value" type="xsd:string"/>
                                          </xsd:complexType>
                                       </xsd:element>
                                       <xsd:element maxOccurs="unbounded" minOccurs="0" ref="pc:property"/>
                                    </xsd:sequence>
                                    <xsd:attribute name="class" type="xsd:string"/>
                                 </xsd:complexType>
                              </xsd:element>
                           </xsd:sequence>
                           <xsd:attribute name="class" type="xsd:string"/>
                        </xsd:complexType>
                     </xsd:element>
                  </xsd:sequence>
               </xsd:complexType>
            </xsd:element>
            <xsd:element name="messages" minOccurs="0" maxOccurs="1">
               <xsd:complexType>
                  <xsd:sequence>
                     <xsd:element maxOccurs="unbounded" name="message">
                        <xsd:complexType>
                           <xsd:sequence>                              
                              <xsd:element minOccurs="0" maxOccurs="unbounded" ref="pc:header"/>
                              <xsd:element minOccurs="0" maxOccurs="unbounded" ref="pc:property"/>
                              <xsd:element name="validatorRef" minOccurs="0" maxOccurs="unbounded">
                                 <xsd:complexType>
                                    <xsd:attribute name="id" type="xsd:string"/>
                                 </xsd:complexType>
                              </xsd:element>
                           </xsd:sequence>
                           <xsd:attribute name="uri" type="xsd:string"/>
                           <xsd:attribute name="multiplicity" type="xsd:string"/>
                        </xsd:complexType>
                     </xsd:element>
                  </xsd:sequence>
               </xsd:complexType>
            </xsd:element>
            <xsd:element name="validation" minOccurs="0" maxOccurs="1">
               <xsd:complexType>
                  <xsd:sequence>
                     <xsd:element name="validator" maxOccurs="unbounded" minOccurs="0">
                        <xsd:complexType mixed="true">
>>>>>>> fe12eecb
                           <xsd:simpleContent>
                              <xsd:extension base="xsd:string">
                                 <xsd:attribute name="id" type="xsd:string"/>
                                 <xsd:attribute name="class" type="xsd:string"/>
                              </xsd:extension>
                           </xsd:simpleContent>
                        </xsd:complexType>
                     </xsd:element>
                  </xsd:sequence>
               </xsd:complexType>
            </xsd:element>
         </xsd:sequence>
         <xsd:attribute name="enabled" type="xsd:boolean"/>
      </xsd:complexType>
   </xsd:element>
</xsd:schema><|MERGE_RESOLUTION|>--- conflicted
+++ resolved
@@ -16,8 +16,6 @@
       <xsd:complexType>
          <xsd:sequence>
             <xsd:element name="properties" minOccurs="0" maxOccurs="1">
-<<<<<<< HEAD
-=======
                <xsd:complexType>
                   <xsd:sequence>
                      <xsd:element maxOccurs="unbounded" minOccurs="0" ref="pc:property"/>
@@ -42,83 +40,10 @@
                </xsd:complexType>
             </xsd:element>
             <xsd:element name="sender" minOccurs="1" maxOccurs="1">
->>>>>>> fe12eecb
                <xsd:complexType>
                   <xsd:sequence>
                      <xsd:element maxOccurs="unbounded" minOccurs="0" ref="pc:property"/>
                   </xsd:sequence>
-<<<<<<< HEAD
-               </xsd:complexType>
-            </xsd:element>
-            <xsd:element name="generator" minOccurs="1" maxOccurs="1">
-               <xsd:complexType>
-                  <xsd:sequence>
-                     <xsd:element maxOccurs="unbounded" minOccurs="0" ref="pc:property"/>
-                  </xsd:sequence>
-                  <xsd:attribute name="class" type="xsd:string"/>
-                  <xsd:attribute name="threads" type="xsd:string"/>
-               </xsd:complexType>
-            </xsd:element>
-            <xsd:element name="sender" minOccurs="1" maxOccurs="1">
-               <xsd:complexType>
-                  <xsd:sequence>
-                     <xsd:element maxOccurs="unbounded" minOccurs="0" ref="pc:property"/>
-                  </xsd:sequence>
-                  <xsd:attribute name="class" type="xsd:string"/>
-               </xsd:complexType>
-            </xsd:element>
-            <xsd:element name="reporting" minOccurs="0" maxOccurs="1">
-               <xsd:complexType>
-                  <xsd:sequence>
-                     <xsd:sequence>
-                        <xsd:element maxOccurs="unbounded" minOccurs="0" ref="pc:property"/>
-                     </xsd:sequence>
-                     <xsd:element maxOccurs="unbounded" name="reporter">
-                        <xsd:complexType>
-                           <xsd:sequence>
-                              <xsd:element maxOccurs="unbounded" minOccurs="0" ref="pc:property"/>
-                              <xsd:element maxOccurs="unbounded" name="destination">
-                                 <xsd:complexType>
-                                    <xsd:sequence>
-                                       <xsd:element maxOccurs="unbounded" minOccurs="0" ref="pc:property"/>
-                                    </xsd:sequence>
-                                    <xsd:attribute name="class" type="xsd:string"/>
-                                 </xsd:complexType>
-                              </xsd:element>
-                           </xsd:sequence>
-                           <xsd:attribute name="class" type="xsd:string"/>
-                        </xsd:complexType>
-                     </xsd:element>
-                  </xsd:sequence>
-               </xsd:complexType>
-            </xsd:element>
-            <xsd:element name="messages" minOccurs="0" maxOccurs="1">
-               <xsd:complexType>
-                  <xsd:sequence>
-                     <xsd:element maxOccurs="unbounded" name="message">
-                        <xsd:complexType>
-                           <xsd:choice minOccurs="0" maxOccurs="unbounded">
-                              <xsd:element name="validatorRef" minOccurs="0" maxOccurs="unbounded">
-                                 <xsd:complexType>
-                                    <xsd:attribute name="id" type="xsd:string"/>
-                                 </xsd:complexType>
-                              </xsd:element>
-                              <xsd:element maxOccurs="unbounded" ref="pc:header"/>
-                              <xsd:element maxOccurs="unbounded" ref="pc:property"/>
-                           </xsd:choice>
-                           <xsd:attribute name="uri" type="xsd:string"/>
-                           <xsd:attribute name="multiplicity" type="xsd:string"/>
-                        </xsd:complexType>
-                     </xsd:element>
-                  </xsd:sequence>
-               </xsd:complexType>
-            </xsd:element>
-            <xsd:element name="validation" minOccurs="0" maxOccurs="1">
-               <xsd:complexType>
-                  <xsd:sequence>
-                     <xsd:element name="validator" maxOccurs="unbounded" minOccurs="0">
-                        <xsd:complexType>
-=======
                   <xsd:attribute name="class" type="xsd:string"/>
                </xsd:complexType>
             </xsd:element>
@@ -179,7 +104,6 @@
                   <xsd:sequence>
                      <xsd:element name="validator" maxOccurs="unbounded" minOccurs="0">
                         <xsd:complexType mixed="true">
->>>>>>> fe12eecb
                            <xsd:simpleContent>
                               <xsd:extension base="xsd:string">
                                  <xsd:attribute name="id" type="xsd:string"/>
