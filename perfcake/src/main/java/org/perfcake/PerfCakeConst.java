--- conflicted
+++ resolved
@@ -29,11 +29,7 @@
    /**
     * PerfCake version.
     */
-<<<<<<< HEAD
-   public static final String VERSION = "7.3";
-=======
    public static final String VERSION = "7.4";
->>>>>>> 4d87107c
 
    /**
     * PerfCake scenario XML Schema version that is part of namespace <code>urn:perfcake:scenario:&lt;version&gt;</code>.
