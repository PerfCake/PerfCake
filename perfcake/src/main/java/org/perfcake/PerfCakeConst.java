--- conflicted
+++ resolved
@@ -29,11 +29,7 @@
    /**
     * PerfCake version.
     */
-<<<<<<< HEAD
-   public static final String VERSION = "7.1";
-=======
    public static final String VERSION = "7.2";
->>>>>>> 49df7ff0
 
    /**
     * PerfCake scenario XML Schema version that is part of namespace <code>urn:perfcake:scenario:&lt;version&gt;</code>.
