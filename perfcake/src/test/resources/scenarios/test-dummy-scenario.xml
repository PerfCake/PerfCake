--- conflicted
+++ resolved
@@ -1,11 +1,6 @@
 <?xml version="1.0" encoding="utf-8"?>
-<<<<<<< HEAD
-<scenario xmlns="urn:perfcake:scenario:6.0">
-   <run type="time" value="10000"/>
-=======
 <scenario xmlns="urn:perfcake:scenario:7.0">
    <run type="time" value="${perfcake.test.duration:10000}"/>
->>>>>>> 42998a28
    <generator class="DefaultMessageGenerator" threads="10">
       <property name="senderTaskQueueSize" value="5000"/>
    </generator>
