--- conflicted
+++ resolved
@@ -87,10 +87,7 @@
    </distributionManagement>
    <properties>
       <project.build.sourceEncoding>UTF-8</project.build.sourceEncoding>
-<<<<<<< HEAD
-=======
 
->>>>>>> 95aacc74
       <maven.assembly.plugin.version>2.5.3</maven.assembly.plugin.version>
       <maven.clean.plugin.version>2.5</maven.clean.plugin.version>
       <maven.jar.plugin.version>2.4</maven.jar.plugin.version>
