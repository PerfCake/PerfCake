--- conflicted
+++ resolved
@@ -7,11 +7,7 @@
    <parent>
       <groupId>org.perfcake</groupId>
       <artifactId>perfcake-parent</artifactId>
-<<<<<<< HEAD
-      <version>6.1</version>
-=======
       <version>6.2</version>
->>>>>>> 0a541de1
    </parent>
    <artifactId>perfcake-agent</artifactId>
    <packaging>jar</packaging>
@@ -27,11 +23,7 @@
       <url>https://github.com/PerfCake/PerfCake</url>
       <connection>scm:git:git://github.com/PerfCake/PerfCake.git</connection>
       <developerConnection>scm:git:git@github.com:PerfCake/PerfCake.git</developerConnection>
-<<<<<<< HEAD
-      <tag>v6.1</tag>
-=======
       <tag>v6.2</tag>
->>>>>>> 0a541de1
    </scm>
    <licenses>
       <license>
