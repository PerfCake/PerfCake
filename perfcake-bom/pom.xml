<project xmlns="http://maven.apache.org/POM/4.0.0" xmlns:xsi="http://www.w3.org/2001/XMLSchema-instance" xsi:schemaLocation="http://maven.apache.org/POM/4.0.0 http://maven.apache.org/maven-v4_0_0.xsd">
   <modelVersion>4.0.0</modelVersion>
   <groupId>org.perfcake</groupId>
   <artifactId>perfcake-bom</artifactId>
<<<<<<< HEAD
   <version>6.1</version>
=======
   <version>6.2</version>
>>>>>>> 0a541de1
   <packaging>pom</packaging>
   <name>PerfCake Bill of Materials</name>
   <organization>
      <name>PerfCake Community</name>
      <url>https://www.perfcake.org</url>
   </organization>
   <description>A Lightweight Performance Testing Framework</description>
   <url>https://www.perfcake.org</url>
   <inceptionYear>2010</inceptionYear>
   <scm>
      <url>https://github.com/PerfCake/PerfCake</url>
      <connection>scm:git:git://github.com/PerfCake/PerfCake.git</connection>
      <developerConnection>scm:git:git@github.com:PerfCake/PerfCake.git</developerConnection>
<<<<<<< HEAD
      <tag>v6.1</tag>
=======
      <tag>v6.2</tag>
>>>>>>> 0a541de1
   </scm>
   <licenses>
      <license>
         <name>The Apache Software License, Version 2.0</name>
         <url>http://www.apache.org/licenses/LICENSE-2.0.txt</url>
         <distribution>repo</distribution>
         <comments>A business-friendly OSS license</comments>
      </license>
   </licenses>
   <developers>
      <developer>
         <name>Martin Večeřa</name>
         <email>marvenec@gmail.com</email>
      </developer>
      <developer>
         <name>Pavel Macík</name>
         <email>pavel.macik@gmail.com</email>
      </developer>
   </developers>
   <distributionManagement>
      <snapshotRepository>
         <id>ossrh</id>
         <url>https://oss.sonatype.org/content/repositories/snapshots</url>
      </snapshotRepository>
      <repository>
         <id>ossrh</id>
         <url>https://oss.sonatype.org/service/local/staging/deploy/maven2/</url>
      </repository>
   </distributionManagement>
   <properties>
      <project.build.sourceEncoding>UTF-8</project.build.sourceEncoding>

      <maven.clean.plugin.version>2.5</maven.clean.plugin.version>
      <maven.release.plugin.version>2.4.1</maven.release.plugin.version>
      <maven.gpg.plugin.version>1.5</maven.gpg.plugin.version>
      <maven.project.info.reports.plugin>2.9</maven.project.info.reports.plugin>
      <maven.assembly.plugin.version>2.5.3</maven.assembly.plugin.version>

      <version.camel>2.16.1</version.camel>
      <version.drools>6.3.0.Final</version.drools>
      <version.groovy>2.4.6</version.groovy>
      <version.httl>1.0.12</version.httl>
      <version.slf4j>1.7.13</version.slf4j>
      <version.log4j>2.5</version.log4j>
      <version.jms-api>1.1-rev-1</version.jms-api>
      <version.mqtt>1.12</version.mqtt>
      <version.testng>6.9.10</version.testng>
      <version.websocket-api>1.1</version.websocket-api>
      <version.commons.math3>3.5</version.commons.math3>
      <version.commons.io>2.4</version.commons.io>
      <version.commons.configuration>1.10</version.commons.configuration>
      <version.commons.collections>3.2.2</version.commons.collections>
      <version.commons.beanutils>1.9.2</version.commons.beanutils>
      <version.commons.logging>1.2</version.commons.logging>
      <version.commons.cli>1.3.1</version.commons.cli>
      <version.hdrhistogram>2.1.8</version.hdrhistogram>

      <!-- Tools -->
      <version.findbugs>1.3.2</version.findbugs>
      <version.gmaven>1.5</version.gmaven>
      <version.jacoco>0.7.5.201505241946</version.jacoco>

      <!-- Test dependencies  -->
      <version.arquillian>1.1.11.Final</version.arquillian>
      <version.wildfly>8.2.1.Final</version.wildfly>
      <version.javassist>3.20.0-GA</version.javassist>
      <version.amq>5.13.0</version.amq>
      <version.arquillian-jacoco>1.0.0.Alpha8</version.arquillian-jacoco>
      <version.hornetq>2.4.7.Final</version.hornetq>
      <version.mockito>1.10.19</version.mockito>
      <version.vertx>3.2.0</version.vertx>
      <version.netty>4.0.33.Final</version.netty>

      <java.level>1.8</java.level>
   </properties>
   <dependencyManagement>
      <dependencies>

         <dependency>
            <groupId>org.perfcake</groupId>
            <artifactId>perfcake-agent</artifactId>
            <version>${project.version}</version>
         </dependency>

         <dependency>
            <groupId>org.perfcake</groupId>
            <artifactId>httl</artifactId>
            <version>${version.httl}</version>
         </dependency>

         <!-- Logging -->
         <dependency>
            <groupId>org.apache.logging.log4j</groupId>
            <artifactId>log4j-core</artifactId>
            <version>${version.log4j}</version>
         </dependency>
         <dependency>
            <groupId>org.apache.logging.log4j</groupId>
            <artifactId>log4j-1.2-api</artifactId>
            <version>${version.log4j}</version>
         </dependency>
         <dependency>
            <groupId>org.slf4j</groupId>
            <artifactId>slf4j-log4j12</artifactId>
            <version>${version.slf4j}</version>
         </dependency>

         <!-- Test NG -->
         <dependency>
            <groupId>org.testng</groupId>
            <artifactId>testng</artifactId>
            <version>${version.testng}</version>
            <scope>test</scope>
         </dependency>

         <!-- Drools -->
         <dependency>
            <groupId>org.drools</groupId>
            <artifactId>drools-core</artifactId>
            <version>${version.drools}</version>
         </dependency>
         <dependency>
            <groupId>org.drools</groupId>
            <artifactId>drools-compiler</artifactId>
            <version>${version.drools}</version>
         </dependency>

         <!-- Groovy -->
         <dependency>
            <groupId>org.codehaus.groovy</groupId>
            <artifactId>groovy-all</artifactId>
            <version>${version.groovy}</version>
         </dependency>

         <!-- JMS API -->
         <dependency>
            <groupId>javax.jms</groupId>
            <artifactId>jms-api</artifactId>
            <version>${version.jms-api}</version>
         </dependency>

         <!-- Javassist -->
         <dependency>
            <groupId>org.javassist</groupId>
            <artifactId>javassist</artifactId>
            <version>${version.javassist}</version>
         </dependency>

         <!-- Findbugs -->
         <dependency>
            <groupId>net.sourceforge.findbugs</groupId>
            <artifactId>annotations</artifactId>
            <version>${version.findbugs}</version>
            <scope>provided</scope>
         </dependency>

         <!-- Web socket -->
         <dependency>
            <groupId>javax.websocket</groupId>
            <artifactId>javax.websocket-api</artifactId>
            <version>${version.websocket-api}</version>
         </dependency>

         <!-- MQTT-->
         <dependency>
            <groupId>org.fusesource.mqtt-client</groupId>
            <artifactId>mqtt-client</artifactId>
            <version>${version.mqtt}</version>
         </dependency>

         <!-- Commons -->
         <dependency>
            <groupId>org.apache.commons</groupId>
            <artifactId>commons-math3</artifactId>
            <version>${version.commons.math3}</version>
         </dependency>
         <dependency>
            <groupId>commons-io</groupId>
            <artifactId>commons-io</artifactId>
            <version>${version.commons.io}</version>
         </dependency>
         <dependency>
            <groupId>commons-configuration</groupId>
            <artifactId>commons-configuration</artifactId>
            <version>${version.commons.configuration}</version>
         </dependency>
         <dependency>
            <groupId>commons-collections</groupId>
            <artifactId>commons-collections</artifactId>
            <version>${version.commons.collections}</version>
         </dependency>
         <dependency>
            <groupId>commons-beanutils</groupId>
            <artifactId>commons-beanutils</artifactId>
            <version>${version.commons.beanutils}</version>
         </dependency>
         <dependency>
            <groupId>commons-logging</groupId>
            <artifactId>commons-logging</artifactId>
            <scope>runtime</scope>
            <version>${version.commons.logging}</version>
         </dependency>
         <dependency>
            <groupId>commons-cli</groupId>
            <artifactId>commons-cli</artifactId>
            <version>${version.commons.cli}</version>
         </dependency>

         <dependency>
            <groupId>org.hdrhistogram</groupId>
            <artifactId>HdrHistogram</artifactId>
            <version>${version.hdrhistogram}</version>
         </dependency>

         <!-- Camel tests -->
         <dependency>
            <groupId>org.apache.camel</groupId>
            <artifactId>camel-mqtt</artifactId>
            <version>${version.camel}</version>
            <scope>test</scope>
         </dependency>
         <dependency>
            <groupId>org.apache.camel</groupId>
            <artifactId>camel-core</artifactId>
            <version>${version.camel}</version>
            <scope>test</scope>
         </dependency>
         <dependency>
            <groupId>org.apache.camel</groupId>
            <artifactId>camel-spring</artifactId>
            <version>${version.camel}</version>
            <scope>test</scope>
         </dependency>
         <dependency>
            <groupId>org.apache.activemq</groupId>
            <artifactId>activemq-camel</artifactId>
            <version>${version.amq}</version>
            <scope>test</scope>
         </dependency>
         <dependency>
            <groupId>org.apache.activemq</groupId>
            <artifactId>activemq-mqtt</artifactId>
            <version>${version.amq}</version>
            <scope>test</scope>
         </dependency>
         <dependency>
            <groupId>org.slf4j</groupId>
            <artifactId>slf4j-api</artifactId>
            <version>${version.slf4j}</version>
            <scope>test</scope>
         </dependency>
         <dependency>
            <groupId>org.slf4j</groupId>
            <artifactId>jcl-over-slf4j</artifactId>
            <version>${version.slf4j}</version>
            <scope>test</scope>
         </dependency>

         <!-- Test of senders in an JEE Container -->
         <dependency>
            <groupId>org.jboss.arquillian.testng</groupId>
            <artifactId>arquillian-testng-container</artifactId>
            <version>${version.arquillian}</version>
            <scope>test</scope>
         </dependency>
         <dependency>
            <groupId>org.jboss.arquillian.protocol</groupId>
            <artifactId>arquillian-protocol-servlet</artifactId>
            <version>${version.arquillian}</version>
            <scope>test</scope>
         </dependency>
         <dependency>
            <groupId>org.wildfly</groupId>
            <artifactId>wildfly-arquillian-container-managed</artifactId>
            <version>${version.wildfly}</version>
            <scope>test</scope>
            <exclusions>
               <exclusion>
                  <groupId>org.jboss.osgi.metadata</groupId>
                  <artifactId>jbosgi-metadata</artifactId>
               </exclusion>
            </exclusions>
         </dependency>
         <dependency>
            <groupId>org.wildfly</groupId>
            <artifactId>wildfly-dist</artifactId>
            <version>${version.wildfly}</version>
            <type>zip</type>
            <scope>test</scope>
         </dependency>
         <dependency>
            <groupId>org.jboss.arquillian.extension</groupId>
            <artifactId>arquillian-jacoco</artifactId>
            <version>${version.arquillian-jacoco}</version>
            <scope>test</scope>
         </dependency>
         <dependency>
            <groupId>org.jacoco</groupId>
            <artifactId>org.jacoco.core</artifactId>
            <version>${version.jacoco}</version>
            <scope>test</scope>
         </dependency>

         <!-- HornetQ remote client -->
         <dependency>
            <groupId>org.hornetq</groupId>
            <artifactId>hornetq-jms-client</artifactId>
            <version>${version.hornetq}</version>
            <scope>test</scope>
         </dependency>
         <dependency>
            <groupId>org.hornetq</groupId>
            <artifactId>hornetq-core-client</artifactId>
            <version>${version.hornetq}</version>
            <scope>test</scope>
         </dependency>
         <dependency>
            <groupId>org.wildfly</groupId>
            <artifactId>wildfly-naming</artifactId>
            <version>${version.wildfly}</version>
            <scope>test</scope>
            <exclusions>
               <exclusion>
                  <groupId>sun.jdk</groupId>
                  <artifactId>jconsole</artifactId>
               </exclusion>
            </exclusions>
         </dependency>

         <!-- Mockito -->
         <dependency>
            <groupId>org.mockito</groupId>
            <artifactId>mockito-all</artifactId>
            <version>${version.mockito}</version>
            <scope>test</scope>
         </dependency>
         <dependency>
            <groupId>org.codehaus.groovy</groupId>
            <artifactId>groovy-jsr223</artifactId>
            <version>${version.groovy}</version>
            <scope>test</scope>
         </dependency>

         <!-- Vert.x -->
         <dependency>
            <groupId>io.vertx</groupId>
            <artifactId>vertx-core</artifactId>
            <version>${version.vertx}</version>
            <scope>test</scope>
         </dependency>
         <dependency>
            <groupId>io.netty</groupId>
            <artifactId>netty-all</artifactId>
            <version>${version.netty}</version>
            <scope>test</scope>
         </dependency>

      </dependencies>
   </dependencyManagement>
   <build>
      <plugins>
         <plugin>
            <groupId>org.apache.maven.plugins</groupId>
            <artifactId>maven-gpg-plugin</artifactId>
            <version>${maven.gpg.plugin.version}</version>
            <configuration>
               <useAgent>true</useAgent>
            </configuration>
         </plugin>
         <plugin>
            <groupId>org.apache.maven.plugins</groupId>
            <artifactId>maven-clean-plugin</artifactId>
            <version>${maven.clean.plugin.version}</version>
         </plugin>
         <plugin>
            <groupId>org.apache.maven.plugins</groupId>
            <artifactId>maven-release-plugin</artifactId>
            <version>${maven.release.plugin.version}</version>
            <configuration>
               <tagNameFormat>v@{project.version}</tagNameFormat>
               <pushChanges>false</pushChanges>
               <localCheckout>true</localCheckout>
            </configuration>
         </plugin>
         <plugin>
            <groupId>org.apache.maven.plugins</groupId>
            <artifactId>maven-assembly-plugin</artifactId>
            <version>${maven.assembly.plugin.version}</version>
            <configuration>
               <skipAssembly>true</skipAssembly>
            </configuration>
         </plugin>
      </plugins>
   </build>
   <profiles>
      <profile>
         <id>sign</id>
         <build>
            <plugins>
               <plugin>
                  <groupId>org.apache.maven.plugins</groupId>
                  <artifactId>maven-gpg-plugin</artifactId>
                  <executions>
                     <execution>
                        <id>sign-artifacts</id>
                        <phase>verify</phase>
                        <goals>
                           <goal>sign</goal>
                        </goals>
                     </execution>
                  </executions>
               </plugin>
            </plugins>
         </build>
      </profile>
   </profiles>
</project>
<|MERGE_RESOLUTION|>--- conflicted
+++ resolved
@@ -2,11 +2,7 @@
    <modelVersion>4.0.0</modelVersion>
    <groupId>org.perfcake</groupId>
    <artifactId>perfcake-bom</artifactId>
-<<<<<<< HEAD
-   <version>6.1</version>
-=======
    <version>6.2</version>
->>>>>>> 0a541de1
    <packaging>pom</packaging>
    <name>PerfCake Bill of Materials</name>
    <organization>
@@ -20,11 +16,7 @@
       <url>https://github.com/PerfCake/PerfCake</url>
       <connection>scm:git:git://github.com/PerfCake/PerfCake.git</connection>
       <developerConnection>scm:git:git@github.com:PerfCake/PerfCake.git</developerConnection>
-<<<<<<< HEAD
-      <tag>v6.1</tag>
-=======
       <tag>v6.2</tag>
->>>>>>> 0a541de1
    </scm>
    <licenses>
       <license>
