<project xmlns="http://maven.apache.org/POM/4.0.0" xmlns:xsi="http://www.w3.org/2001/XMLSchema-instance" xsi:schemaLocation="http://maven.apache.org/POM/4.0.0 http://maven.apache.org/maven-v4_0_0.xsd">
   <modelVersion>4.0.0</modelVersion>
   <groupId>org.perfcake</groupId>
   <artifactId>perfcake-bom</artifactId>
<<<<<<< HEAD
   <version>6.2</version>
=======
   <version>7.0</version>
>>>>>>> 42998a28
   <packaging>pom</packaging>
   <name>PerfCake Bill of Materials</name>
   <organization>
      <name>PerfCake Community</name>
      <url>https://www.perfcake.org</url>
   </organization>
   <description>A Lightweight Performance Testing Framework</description>
   <url>https://www.perfcake.org</url>
   <inceptionYear>2010</inceptionYear>
   <scm>
      <url>https://github.com/PerfCake/PerfCake</url>
      <connection>scm:git:git://github.com/PerfCake/PerfCake.git</connection>
      <developerConnection>scm:git:git@github.com:PerfCake/PerfCake.git</developerConnection>
<<<<<<< HEAD
      <tag>v6.2</tag>
=======
      <tag>v7.0</tag>
>>>>>>> 42998a28
   </scm>
   <licenses>
      <license>
         <name>The Apache Software License, Version 2.0</name>
         <url>http://www.apache.org/licenses/LICENSE-2.0.txt</url>
         <distribution>repo</distribution>
         <comments>A business-friendly OSS license</comments>
      </license>
   </licenses>
   <developers>
      <developer>
         <name>Martin Večeřa</name>
         <email>marvenec@gmail.com</email>
      </developer>
      <developer>
         <name>Pavel Macík</name>
         <email>pavel.macik@gmail.com</email>
      </developer>
   </developers>
   <distributionManagement>
      <snapshotRepository>
         <id>ossrh</id>
         <url>https://oss.sonatype.org/content/repositories/snapshots</url>
      </snapshotRepository>
      <repository>
         <id>ossrh</id>
         <url>https://oss.sonatype.org/service/local/staging/deploy/maven2/</url>
      </repository>
   </distributionManagement>
   <properties>
      <project.build.sourceEncoding>UTF-8</project.build.sourceEncoding>

      <maven.clean.plugin.version>3.0.0</maven.clean.plugin.version>
      <maven.release.plugin.version>2.5.3</maven.release.plugin.version>
      <maven.gpg.plugin.version>1.6</maven.gpg.plugin.version>
      <maven.project.info.reports.plugin.version>2.9</maven.project.info.reports.plugin.version>
      <maven.assembly.plugin.version>2.6</maven.assembly.plugin.version>
      <maven.versioneye>3.10.2</maven.versioneye>

<<<<<<< HEAD
      <version.camel>2.16.1</version.camel>
      <version.drools>6.3.0.Final</version.drools>
      <version.groovy>2.4.6</version.groovy>
      <version.httl>1.0.12</version.httl>
      <version.slf4j>1.7.13</version.slf4j>
      <version.log4j>2.5</version.log4j>
      <version.jms-api>1.1-rev-1</version.jms-api>
      <version.mqtt>1.12</version.mqtt>
=======
      <version.californium>1.0.4</version.californium>
      <version.camel>2.17.3</version.camel>
      <version.drools>6.4.0.Final</version.drools>
      <version.influxdb>2.2</version.influxdb>
      <version.jest>2.0.3</version.jest>
      <version.groovy>2.4.7</version.groovy>
      <version.slf4j>1.7.21</version.slf4j>
      <version.log4j>2.6.2</version.log4j>
      <version.jms-api>2.0.1</version.jms-api>
      <version.mqtt>1.14</version.mqtt>
>>>>>>> 42998a28
      <version.testng>6.9.10</version.testng>
      <version.websocket-api>1.1</version.websocket-api>
      <version.commons.math3>3.6.1</version.commons.math3>
      <version.commons.io>2.5</version.commons.io>
      <version.commons.beanutils>1.9.2</version.commons.beanutils>
      <version.commons.collections>4.1</version.commons.collections>
      <version.commons.lang>3.4</version.commons.lang>
      <version.commons.logging>1.2</version.commons.logging>
      <version.commons.cli>1.3.1</version.commons.cli>
      <version.hdrhistogram>2.1.9</version.hdrhistogram>
      <version.vertx>3.3.2</version.vertx>
      <version.jackson>2.7.4</version.jackson>
      <version.guava>19.0</version.guava>
      <version.byteman>3.0.6</version.byteman>
      <version.servo>0.12.10</version.servo>

      <version.maven.plugin.api>3.3.9</version.maven.plugin.api>
      <version.maven.core>3.3.9</version.maven.core>
      <version.maven.plugin.annotations>3.4</version.maven.plugin.annotations>

      <!-- Tools -->
      <version.findbugs>3.0.1u2</version.findbugs>
      <version.gmaven>1.5</version.gmaven>
      <version.jacoco>0.7.7.201606060606</version.jacoco>

      <!-- Test dependencies  -->
      <version.arquillian>1.1.11.Final</version.arquillian>
      <version.arquillian-container>2.0.0.Final</version.arquillian-container>
      <version.wildfly>10.1.0.Final</version.wildfly>
      <version.javassist>3.20.0-GA</version.javassist>
      <version.amq>5.14.0</version.amq>
      <version.arquillian-jacoco>1.0.0.Alpha8</version.arquillian-jacoco>
      <version.mockito>1.10.19</version.mockito>
      <version.netty>4.1.4.Final</version.netty>

      <java.level>1.8</java.level>
   </properties>
   <dependencyManagement>
      <dependencies>

         <dependency>
            <groupId>org.perfcake</groupId>
            <artifactId>perfcake</artifactId>
            <version>${project.version}</version>
         </dependency>

         <dependency>
            <groupId>org.perfcake</groupId>
            <artifactId>perfcake-agent</artifactId>
            <version>${project.version}</version>
         </dependency>

         <dependency>
            <groupId>org.perfcake</groupId>
            <artifactId>perfcake-maven-plugin</artifactId>
            <version>${project.version}</version>
         </dependency>

         <!-- Logging -->
         <dependency>
            <groupId>org.apache.logging.log4j</groupId>
            <artifactId>log4j-core</artifactId>
            <version>${version.log4j}</version>
         </dependency>
         <dependency>
            <groupId>org.apache.logging.log4j</groupId>
            <artifactId>log4j-1.2-api</artifactId>
            <version>${version.log4j}</version>
         </dependency>
         <dependency>
            <groupId>org.apache.logging.log4j</groupId>
            <artifactId>log4j-jul</artifactId>
            <version>${version.log4j}</version>
         </dependency>
         <dependency>
            <groupId>org.slf4j</groupId>
            <artifactId>slf4j-log4j12</artifactId>
            <version>${version.slf4j}</version>
         </dependency>
         <dependency>
            <groupId>org.slf4j</groupId>
            <artifactId>slf4j-api</artifactId>
            <version>${version.slf4j}</version>
         </dependency>

         <!-- Test NG -->
         <dependency>
            <groupId>org.testng</groupId>
            <artifactId>testng</artifactId>
            <version>${version.testng}</version>
            <scope>test</scope>
         </dependency>

         <!-- Drools -->
         <dependency>
            <groupId>org.drools</groupId>
            <artifactId>drools-core</artifactId>
            <version>${version.drools}</version>
         </dependency>
         <dependency>
            <groupId>org.drools</groupId>
            <artifactId>drools-compiler</artifactId>
            <version>${version.drools}</version>
         </dependency>

         <!-- Elasticsearch client -->
         <dependency>
            <groupId>io.searchbox</groupId>
            <artifactId>jest</artifactId>
            <version>${version.jest}</version>
         </dependency>

         <!-- InfluxDB client -->
         <dependency>
            <groupId>com.google.guava</groupId>
            <artifactId>guava</artifactId>
            <version>${version.guava}</version>
         </dependency>
         <dependency>
            <groupId>org.influxdb</groupId>
            <artifactId>influxdb-java</artifactId>
            <version>${version.influxdb}</version>
         </dependency>

         <!-- Groovy -->
         <dependency>
            <groupId>org.codehaus.groovy</groupId>
            <artifactId>groovy-all</artifactId>
            <version>${version.groovy}</version>
         </dependency>

         <!-- JMS API -->
         <dependency>
            <groupId>javax.jms</groupId>
            <artifactId>javax.jms-api</artifactId>
            <version>${version.jms-api}</version>
         </dependency>

         <!-- Javassist -->
         <dependency>
            <groupId>org.javassist</groupId>
            <artifactId>javassist</artifactId>
            <version>${version.javassist}</version>
         </dependency>

         <!-- Findbugs -->
         <dependency>
            <groupId>com.google.code.findbugs</groupId>
            <artifactId>annotations</artifactId>
            <version>${version.findbugs}</version>
            <scope>provided</scope>
         </dependency>

         <!-- Web socket -->
         <dependency>
            <groupId>javax.websocket</groupId>
            <artifactId>javax.websocket-api</artifactId>
            <version>${version.websocket-api}</version>
         </dependency>

         <!-- MQTT-->
         <dependency>
            <groupId>org.fusesource.mqtt-client</groupId>
            <artifactId>mqtt-client</artifactId>
            <version>${version.mqtt}</version>
         </dependency>

         <!-- CoAP -->
         <dependency>
            <groupId>org.eclipse.californium</groupId>
            <artifactId>californium-core</artifactId>
            <version>${version.californium}</version>
         </dependency>

         <!-- Commons -->
         <dependency>
            <groupId>org.apache.commons</groupId>
            <artifactId>commons-math3</artifactId>
            <version>${version.commons.math3}</version>
         </dependency>
         <dependency>
            <groupId>commons-io</groupId>
            <artifactId>commons-io</artifactId>
            <version>${version.commons.io}</version>
         </dependency>
         <dependency>
            <groupId>commons-beanutils</groupId>
            <artifactId>commons-beanutils</artifactId>
            <version>${version.commons.beanutils}</version>
         </dependency>
         <dependency>
            <groupId>org.apache.commons</groupId>
            <artifactId>commons-collections4</artifactId>
            <version>${version.commons.collections}</version>
         </dependency>
         <dependency>
            <groupId>org.apache.commons</groupId>
            <artifactId>commons-lang3</artifactId>
            <version>${version.commons.lang}</version>
         </dependency>
         <dependency>
            <groupId>commons-logging</groupId>
            <artifactId>commons-logging</artifactId>
            <scope>runtime</scope>
            <version>${version.commons.logging}</version>
         </dependency>
         <dependency>
            <groupId>commons-cli</groupId>
            <artifactId>commons-cli</artifactId>
            <version>${version.commons.cli}</version>
         </dependency>

         <dependency>
            <groupId>org.hdrhistogram</groupId>
            <artifactId>HdrHistogram</artifactId>
            <version>${version.hdrhistogram}</version>
         </dependency>

         <!-- Debugging information publishing -->
         <dependency>
            <groupId>org.jboss.byteman</groupId>
            <artifactId>byteman</artifactId>
            <version>${version.byteman}</version>
         </dependency>
         <dependency>
            <groupId>com.netflix.servo</groupId>
            <artifactId>servo-core</artifactId>
            <version>${version.servo}</version>
         </dependency>

         <!-- Maven plugin -->
         <dependency>
            <groupId>org.apache.maven</groupId>
            <artifactId>maven-plugin-api</artifactId>
            <version>${version.maven.plugin.api}</version>
         </dependency>
         <dependency>
            <groupId>org.apache.maven</groupId>
            <artifactId>maven-core</artifactId>
            <version>${version.maven.core}</version>
         </dependency>
         <dependency>
            <groupId>org.apache.maven.plugin-tools</groupId>
            <artifactId>maven-plugin-annotations</artifactId>
            <version>${version.maven.plugin.annotations}</version>
            <scope>provided</scope>
         </dependency>

         <!-- Camel tests -->
         <dependency>
            <groupId>org.apache.camel</groupId>
            <artifactId>camel-mqtt</artifactId>
            <version>${version.camel}</version>
            <scope>test</scope>
         </dependency>
         <dependency>
            <groupId>org.apache.camel</groupId>
            <artifactId>camel-http</artifactId>
            <version>${version.camel}</version>
            <scope>test</scope>
         </dependency>
         <dependency>
            <groupId>org.apache.camel</groupId>
            <artifactId>camel-core</artifactId>
            <version>${version.camel}</version>
         </dependency>
         <dependency>
            <groupId>org.apache.camel</groupId>
            <artifactId>camel-spring</artifactId>
            <version>${version.camel}</version>
            <scope>test</scope>
         </dependency>
         <dependency>
            <groupId>org.apache.activemq</groupId>
            <artifactId>activemq-camel</artifactId>
            <version>${version.amq}</version>
            <scope>test</scope>
         </dependency>
         <dependency>
            <groupId>org.apache.activemq</groupId>
            <artifactId>activemq-mqtt</artifactId>
            <version>${version.amq}</version>
            <scope>test</scope>
         </dependency>
         <dependency>
            <groupId>org.slf4j</groupId>
            <artifactId>jcl-over-slf4j</artifactId>
            <version>${version.slf4j}</version>
            <scope>test</scope>
         </dependency>

         <!-- Test of senders in an JEE Container -->
         <dependency>
            <groupId>org.jboss.arquillian.testng</groupId>
            <artifactId>arquillian-testng-container</artifactId>
            <version>${version.arquillian}</version>
            <scope>test</scope>
         </dependency>
         <dependency>
            <groupId>org.jboss.arquillian.protocol</groupId>
            <artifactId>arquillian-protocol-servlet</artifactId>
            <version>${version.arquillian}</version>
            <scope>test</scope>
         </dependency>
         <dependency>
            <groupId>org.wildfly.arquillian</groupId>
            <artifactId>wildfly-arquillian-container-managed</artifactId>
            <version>${version.arquillian-container}</version>
            <scope>test</scope>
            <exclusions>
               <exclusion>
                  <groupId>org.jboss.osgi.metadata</groupId>
                  <artifactId>jbosgi-metadata</artifactId>
               </exclusion>
            </exclusions>
         </dependency>
         <dependency>
            <groupId>org.wildfly</groupId>
            <artifactId>wildfly-dist</artifactId>
            <version>${version.wildfly}</version>
            <type>zip</type>
            <scope>test</scope>
         </dependency>
         <dependency>
            <groupId>org.jboss.arquillian.extension</groupId>
            <artifactId>arquillian-jacoco</artifactId>
            <version>${version.arquillian-jacoco}</version>
            <scope>test</scope>
         </dependency>
         <dependency>
            <groupId>org.jacoco</groupId>
            <artifactId>org.jacoco.core</artifactId>
            <version>${version.jacoco}</version>
            <scope>test</scope>
         </dependency>

         <!-- WildFly JMS remote client -->
         <dependency>
            <groupId>org.wildfly</groupId>
            <artifactId>wildfly-jms-client-bom</artifactId>
            <version>${version.wildfly}</version>
            <type>pom</type>
            <scope>test</scope>
         </dependency>

         <!-- Mockito -->
         <dependency>
            <groupId>org.mockito</groupId>
            <artifactId>mockito-all</artifactId>
            <version>${version.mockito}</version>
            <scope>test</scope>
         </dependency>
         <dependency>
            <groupId>org.codehaus.groovy</groupId>
            <artifactId>groovy-jsr223</artifactId>
            <version>${version.groovy}</version>
            <scope>test</scope>
         </dependency>

         <!-- Vert.x -->
         <dependency>
            <groupId>io.vertx</groupId>
            <artifactId>vertx-core</artifactId>
            <version>${version.vertx}</version>
         </dependency>
         <dependency>
            <groupId>io.vertx</groupId>
            <artifactId>vertx-web</artifactId>
            <version>${version.vertx}</version>
         </dependency>
         <!-- Fix for a bug in jackson dependencies -->
         <dependency>
            <groupId>com.fasterxml.jackson.core</groupId>
            <artifactId>jackson-annotations</artifactId>
            <version>${version.jackson}</version>
         </dependency>
         <dependency>
            <groupId>io.netty</groupId>
            <artifactId>netty-all</artifactId>
            <version>${version.netty}</version>
            <scope>test</scope>
         </dependency>

      </dependencies>
   </dependencyManagement>
   <build>
      <pluginManagement>
         <plugins>
            <plugin>
               <groupId>com.versioneye</groupId>
               <artifactId>versioneye-maven-plugin</artifactId>
               <version>${maven.versioneye}</version>
               <configuration>
                  <apiKey>14c410c455f0ba1c83da</apiKey>
               </configuration>
            </plugin>
         </plugins>
      </pluginManagement>
      <plugins>
         <plugin>
            <groupId>org.apache.maven.plugins</groupId>
            <artifactId>maven-gpg-plugin</artifactId>
            <version>${maven.gpg.plugin.version}</version>
            <configuration>
               <useAgent>true</useAgent>
            </configuration>
         </plugin>
         <plugin>
            <groupId>org.apache.maven.plugins</groupId>
            <artifactId>maven-clean-plugin</artifactId>
            <version>${maven.clean.plugin.version}</version>
         </plugin>
         <plugin>
            <groupId>org.apache.maven.plugins</groupId>
            <artifactId>maven-release-plugin</artifactId>
            <version>${maven.release.plugin.version}</version>
            <configuration>
               <tagNameFormat>v@{project.version}</tagNameFormat>
               <pushChanges>false</pushChanges>
               <localCheckout>true</localCheckout>
            </configuration>
         </plugin>
         <plugin>
            <groupId>org.apache.maven.plugins</groupId>
            <artifactId>maven-assembly-plugin</artifactId>
            <version>${maven.assembly.plugin.version}</version>
            <configuration>
               <skipAssembly>true</skipAssembly>
            </configuration>
         </plugin>
         <plugin>
            <artifactId>maven-project-info-reports-plugin</artifactId>
            <version>${maven.project.info.reports.plugin.version}</version>
         </plugin>
      </plugins>
   </build>
   <profiles>
      <profile>
         <id>sign</id>
         <build>
            <plugins>
               <plugin>
                  <groupId>org.apache.maven.plugins</groupId>
                  <artifactId>maven-gpg-plugin</artifactId>
                  <executions>
                     <execution>
                        <id>sign-artifacts</id>
                        <phase>verify</phase>
                        <goals>
                           <goal>sign</goal>
                        </goals>
                     </execution>
                  </executions>
               </plugin>
            </plugins>
         </build>
      </profile>
   </profiles>
</project>
<|MERGE_RESOLUTION|>--- conflicted
+++ resolved
@@ -2,11 +2,7 @@
    <modelVersion>4.0.0</modelVersion>
    <groupId>org.perfcake</groupId>
    <artifactId>perfcake-bom</artifactId>
-<<<<<<< HEAD
-   <version>6.2</version>
-=======
    <version>7.0</version>
->>>>>>> 42998a28
    <packaging>pom</packaging>
    <name>PerfCake Bill of Materials</name>
    <organization>
@@ -20,11 +16,7 @@
       <url>https://github.com/PerfCake/PerfCake</url>
       <connection>scm:git:git://github.com/PerfCake/PerfCake.git</connection>
       <developerConnection>scm:git:git@github.com:PerfCake/PerfCake.git</developerConnection>
-<<<<<<< HEAD
-      <tag>v6.2</tag>
-=======
       <tag>v7.0</tag>
->>>>>>> 42998a28
    </scm>
    <licenses>
       <license>
@@ -64,16 +56,6 @@
       <maven.assembly.plugin.version>2.6</maven.assembly.plugin.version>
       <maven.versioneye>3.10.2</maven.versioneye>
 
-<<<<<<< HEAD
-      <version.camel>2.16.1</version.camel>
-      <version.drools>6.3.0.Final</version.drools>
-      <version.groovy>2.4.6</version.groovy>
-      <version.httl>1.0.12</version.httl>
-      <version.slf4j>1.7.13</version.slf4j>
-      <version.log4j>2.5</version.log4j>
-      <version.jms-api>1.1-rev-1</version.jms-api>
-      <version.mqtt>1.12</version.mqtt>
-=======
       <version.californium>1.0.4</version.californium>
       <version.camel>2.17.3</version.camel>
       <version.drools>6.4.0.Final</version.drools>
@@ -84,7 +66,6 @@
       <version.log4j>2.6.2</version.log4j>
       <version.jms-api>2.0.1</version.jms-api>
       <version.mqtt>1.14</version.mqtt>
->>>>>>> 42998a28
       <version.testng>6.9.10</version.testng>
       <version.websocket-api>1.1</version.websocket-api>
       <version.commons.math3>3.6.1</version.commons.math3>
